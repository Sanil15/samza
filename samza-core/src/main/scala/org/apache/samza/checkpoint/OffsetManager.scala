--- conflicted
+++ resolved
@@ -72,12 +72,7 @@
     config: Config,
     checkpointManager: CheckpointManager = null,
     systemAdmins: Map[String, SystemAdmin] = Map(),
-<<<<<<< HEAD
-    offsetManagerMetrics : OffsetManagerMetrics = new OffsetManagerMetrics) = {
-
-=======
     offsetManagerMetrics: OffsetManagerMetrics = new OffsetManagerMetrics) = {
->>>>>>> fc303e55
     debug("Building offset manager for %s." format systemStreamMetadata)
 
     val offsetSettings = systemStreamMetadata
@@ -146,11 +141,7 @@
   /**
    * offsetManagerMetrics for keeping track of checkpointed offsets of each SystemStreamPartition.
    */
-<<<<<<< HEAD
-  val offsetManagerMetrics : OffsetManagerMetrics = new OffsetManagerMetrics ) extends Logging {
-=======
   val offsetManagerMetrics: OffsetManagerMetrics = new OffsetManagerMetrics) extends Logging {
->>>>>>> fc303e55
 
   /**
    * Last offsets processed for each SystemStreamPartition.
@@ -173,11 +164,7 @@
   def register(taskName: TaskName, systemStreamPartitionsToRegister: Set[SystemStreamPartition]) {
     systemStreamPartitions.getOrElseUpdate(taskName, mutable.Set[SystemStreamPartition]()).addAll(systemStreamPartitionsToRegister)
     // register metrics
-<<<<<<< HEAD
-    systemStreamPartitions.foreach{ case (taskName, ssp) => ssp.foreach (ssp => offsetManagerMetrics.addCheckpointedOffset(ssp, "")) }
-=======
     systemStreamPartitions.foreach { case (taskName, ssp) => ssp.foreach (ssp => offsetManagerMetrics.addCheckpointedOffset(ssp, "")) }
->>>>>>> fc303e55
   }
 
   def start {
@@ -239,14 +226,10 @@
       }
 
       checkpointManager.writeCheckpoint(taskName, new Checkpoint(partitionOffsets))
-<<<<<<< HEAD
-      lastProcessedOffsets.foreach{ case (ssp, checkpoint) => offsetManagerMetrics.checkpointedOffsets(ssp).set(checkpoint) }
-=======
       lastProcessedOffsets.get(taskName) match {
         case Some(sspToOffsets) => sspToOffsets.foreach { case (ssp, checkpoint) => offsetManagerMetrics.checkpointedOffsets(ssp).set(checkpoint) }
         case None =>
       }
->>>>>>> fc303e55
     } else {
       debug("Skipping checkpointing for taskName %s because no checkpoint manager is defined." format taskName)
     }
@@ -283,18 +266,6 @@
       debug("Loading offsets from checkpoint manager.")
 
       checkpointManager.start
-<<<<<<< HEAD
-
-      lastProcessedOffsets ++= systemStreamPartitions.keys
-        .flatMap(restoreOffsetsFromCheckpoint(_)).filter {
-          case (systemStreamPartition, offset) =>
-            val shouldKeep = offsetSettings.contains(systemStreamPartition.getSystemStream)
-            if (!shouldKeep) {
-              info("Ignoring previously checkpointed offset %s for %s since the offset is for a stream that is not currently an input stream." format (offset, systemStreamPartition))
-            }
-            info("Checkpointed offset is currently %s for %s." format (offset, systemStreamPartition))
-            shouldKeep
-=======
       val result = systemStreamPartitions
         .keys
         .flatMap(restoreOffsetsFromCheckpoint(_))
@@ -310,7 +281,6 @@
               info("Checkpointed offset is currently %s for %s" format (offset, systemStreamPartition))
               shouldKeep
           }
->>>>>>> fc303e55
         }
       }
     } else {
