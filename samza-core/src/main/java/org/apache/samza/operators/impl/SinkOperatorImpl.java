--- conflicted
+++ resolved
@@ -18,18 +18,10 @@
  */
 package org.apache.samza.operators.impl;
 
-<<<<<<< HEAD
-<<<<<<< HEAD
 import java.util.ArrayList;
 import java.util.Arrays;
-=======
 import java.util.concurrent.CompletableFuture;
 import java.util.concurrent.CompletionStage;
->>>>>>> master
-=======
-import java.util.ArrayList;
-import java.util.Arrays;
->>>>>>> b22baf9a
 import org.apache.samza.context.Context;
 import org.apache.samza.operators.functions.SinkFunction;
 import org.apache.samza.operators.spec.OperatorSpec;
@@ -58,17 +50,10 @@
   }
 
   @Override
-<<<<<<< HEAD
   protected CompletionStage<Collection<M>> handleMessageAsync(M message, MessageCollector collector,
       TaskCoordinator coordinator) {
     this.sinkFn.apply(message, collector, coordinator);
     return CompletableFuture.completedFuture(new ArrayList<M>(Arrays.asList(message)));
-=======
-  public Collection<M> handleMessage(M message, MessageCollector collector,
-      TaskCoordinator coordinator) {
-    this.sinkFn.apply(message, collector, coordinator);
-    return new ArrayList<M>(Arrays.asList(message));
->>>>>>> b22baf9a
   }
 
   @Override
