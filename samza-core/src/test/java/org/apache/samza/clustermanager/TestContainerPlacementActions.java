--- conflicted
+++ resolved
@@ -278,16 +278,10 @@
   @Test(timeout = 30000)
   public void testActionQueuingForConsecutivePlacementActions() throws Exception {
     // Spawn a Request Allocator Thread
-<<<<<<< HEAD
-    Thread requestAllocatorThread = new Thread(
-        new ContainerPlacementRequestAllocator(containerPlacementMetadataStore, cpm, new ApplicationConfig(config), 100),
-        "ContainerPlacement Request Allocator Thread");
-=======
     ContainerPlacementRequestAllocator requestAllocator =
-        new ContainerPlacementRequestAllocator(containerPlacementMetadataStore, cpm, new ApplicationConfig(config));
+        new ContainerPlacementRequestAllocator(containerPlacementMetadataStore, cpm, new ApplicationConfig(config), 100);
     Thread requestAllocatorThread = new Thread(requestAllocator, "ContainerPlacement Request Allocator Thread");
 
->>>>>>> 8c753eb4
     requestAllocatorThread.start();
 
     doAnswer(new Answer<Void>() {
@@ -858,15 +852,10 @@
     setupStandby();
 
     // Spawn a Request Allocator Thread
-<<<<<<< HEAD
-    Thread requestAllocatorThread = new Thread(
-        new ContainerPlacementRequestAllocator(containerPlacementMetadataStore, cpm, new ApplicationConfig(config), 100),
-        "ContainerPlacement Request Allocator Thread");
-=======
     ContainerPlacementRequestAllocator requestAllocator =
-        new ContainerPlacementRequestAllocator(containerPlacementMetadataStore, cpm, new ApplicationConfig(config));
+        new ContainerPlacementRequestAllocator(containerPlacementMetadataStore, cpm, new ApplicationConfig(config), 100);
     Thread requestAllocatorThread = new Thread(requestAllocator, "ContainerPlacement Request Allocator Thread");
->>>>>>> 8c753eb4
+
     requestAllocatorThread.start();
 
     doAnswer(new Answer<Void>() {
@@ -1042,8 +1031,6 @@
     assertFalse(containerPlacementMetadataStore.readContainerPlacementRequestMessage(requestMessage.getUuid()).isPresent());
   }
 
-<<<<<<< HEAD
-=======
   private void cleanUpRequestAllocatorThread(ContainerPlacementRequestAllocator requestAllocator, Thread containerPlacementRequestAllocatorThread) {
     requestAllocator.stop();
     try {
@@ -1052,5 +1039,4 @@
       Thread.currentThread().interrupt();
     }
   }
->>>>>>> 8c753eb4
 }