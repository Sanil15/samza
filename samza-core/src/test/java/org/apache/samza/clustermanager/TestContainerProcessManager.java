/*
 * Licensed to the Apache Software Foundation (ASF) under one
 * or more contributor license agreements.  See the NOTICE file
 * distributed with this work for additional information
 * regarding copyright ownership.  The ASF licenses this file
 * to you under the Apache License, Version 2.0 (the
 * "License"); you may not use this file except in compliance
 * with the License.  You may obtain a copy of the License at
 *
 *   http://www.apache.org/licenses/LICENSE-2.0
 *
 * Unless required by applicable law or agreed to in writing,
 * software distributed under the License is distributed on an
 * "AS IS" BASIS, WITHOUT WARRANTIES OR CONDITIONS OF ANY
 * KIND, either express or implied.  See the License for the
 * specific language governing permissions and limitations
 * under the License.
 */

package org.apache.samza.clustermanager;

import com.google.common.collect.ImmutableMap;
import java.lang.reflect.Field;
import java.time.Duration;
import java.time.Instant;
import java.util.HashMap;
import java.util.Map;
import java.util.Optional;
import java.util.concurrent.CountDownLatch;
import java.util.concurrent.TimeUnit;
import org.apache.samza.clustermanager.container.placement.ContainerPlacementMetadataStore;
import org.apache.samza.config.ClusterManagerConfig;
import org.apache.samza.config.Config;
import org.apache.samza.config.MapConfig;
import org.apache.samza.container.LocalityManager;
import org.apache.samza.coordinator.JobModelManager;
import org.apache.samza.coordinator.JobModelManagerTestUtil;
import org.apache.samza.coordinator.metadatastore.CoordinatorStreamStore;
import org.apache.samza.coordinator.metadatastore.CoordinatorStreamStoreTestUtil;
import org.apache.samza.coordinator.server.HttpServer;
import org.apache.samza.job.model.ProcessorLocality;
import org.apache.samza.job.model.LocalityModel;
import org.apache.samza.metrics.MetricsRegistryMap;
import org.apache.samza.testUtils.MockHttpServer;
import org.eclipse.jetty.servlet.DefaultServlet;
import org.eclipse.jetty.servlet.ServletHolder;
import org.junit.After;
import org.junit.Assert;
import org.junit.Before;
import org.junit.Test;

import static org.junit.Assert.assertEquals;
import static org.junit.Assert.assertFalse;
import static org.junit.Assert.assertTrue;
import static org.junit.Assert.fail;
import static org.mockito.Matchers.any;
import static org.mockito.Matchers.anyInt;
import static org.mockito.Matchers.anyString;
import static org.mockito.Matchers.eq;
import static org.mockito.Mockito.mock;
import static org.mockito.Mockito.never;
import static org.mockito.Mockito.spy;
import static org.mockito.Mockito.times;
import static org.mockito.Mockito.verify;
import static org.mockito.Mockito.when;

public class TestContainerProcessManager {

  private static volatile boolean isRunning = false;

  private Map<String, String> configVals = new HashMap<String, String>() {
    {
      put("cluster-manager.container.count", "1");
      put("cluster-manager.container.retry.count", "1");
      put("cluster-manager.container.retry.window.ms", "1999999999");
      put("cluster-manager.allocator.sleep.ms", "1");
      put("cluster-manager.container.request.timeout.ms", "2");
      put("cluster-manager.container.memory.mb", "512");
      put("yarn.package.path", "/foo");
      put("task.inputs", "test-system.test-stream");
      put("systems.test-system.samza.factory", "org.apache.samza.system.MockSystemFactory");
      put("systems.test-system.samza.key.serde", "org.apache.samza.serializers.JsonSerde");
      put("systems.test-system.samza.msg.serde", "org.apache.samza.serializers.JsonSerde");
      put("job.name", "test-job");
      put("job.coordinator.system", "test-kafka");
    }
  };
  private Config config = new MapConfig(configVals);
  private ContainerPlacementMetadataStore containerPlacementMetadataStore;
  private CoordinatorStreamStore coordinatorStreamStore;
  private ContainerProcessManager cpm;

  private Config getConfig() {
    Map<String, String> map = new HashMap<>();
    map.putAll(config);
    return new MapConfig(map);
  }

  private Config getConfigWithHostAffinity() {
    return getConfigWithHostAffinityAndRetries(true, 1, true);
  }

  private Config getConfigWithHostAffinityAndRetries(boolean withHostAffinity, int maxRetries, boolean failAfterRetries) {
    Map<String, String> map = new HashMap<>();
    map.putAll(config);
    map.put("job.host-affinity.enabled", String.valueOf(withHostAffinity));
    map.put(ClusterManagerConfig.CLUSTER_MANAGER_CONTAINER_RETRY_COUNT, String.valueOf(maxRetries));
    map.put(ClusterManagerConfig.CLUSTER_MANAGER_CONTAINER_FAIL_JOB_AFTER_RETRIES, String.valueOf(failAfterRetries));
    return new MapConfig(map);
  }

  private HttpServer server = null;

  private JobModelManager getJobModelManager(int containerCount) {
    return JobModelManagerTestUtil.getJobModelManager(getConfig(), containerCount, this.server);
  }

  @Before
  public void setup() throws Exception {
    server = new MockHttpServer("/", 7777, null, new ServletHolder(DefaultServlet.class));
    CoordinatorStreamStoreTestUtil coordinatorStreamStoreTestUtil = new CoordinatorStreamStoreTestUtil(config);
    coordinatorStreamStore = coordinatorStreamStoreTestUtil.getCoordinatorStreamStore();
    coordinatorStreamStore.init();
    containerPlacementMetadataStore = new ContainerPlacementMetadataStore(coordinatorStreamStore);
    containerPlacementMetadataStore.start();
  }

  private Field getPrivateFieldFromCpm(String fieldName, ContainerProcessManager object) throws Exception {
    Field field = object.getClass().getDeclaredField(fieldName);
    field.setAccessible(true);
    return field;
  }


  @Test
  public void testContainerProcessManager() throws Exception {
    Map<String, String> conf = new HashMap<>();
    conf.putAll(getConfig());
    conf.put("cluster-manager.container.memory.mb", "500");
    conf.put("cluster-manager.container.cpu.cores", "5");

    SamzaApplicationState state = new SamzaApplicationState(getJobModelManager(1));
    MockClusterResourceManagerCallback callback = new MockClusterResourceManagerCallback();
    MockClusterResourceManager clusterResourceManager = new MockClusterResourceManager(callback, state);
    LocalityManager mockLocalityManager = mock(LocalityManager.class);
    when(mockLocalityManager.readLocality())
        .thenReturn(new LocalityModel(ImmutableMap.of("0", new ProcessorLocality("0", "host1"))));
    ContainerManager containerManager =
<<<<<<< HEAD
        new ContainerManager(containerPlacementMetadataStore, state, clusterResourceManager, true, false);
    cpm = buildContainerProcessManager(new ClusterManagerConfig(new MapConfig(conf)), state, clusterResourceManager, Optional.empty());
=======
        buildContainerManager(containerPlacementMetadataStore, state, clusterResourceManager, true, false, mockLocalityManager);
    ContainerProcessManager cpm =
        buildContainerProcessManager(new ClusterManagerConfig(new MapConfig(conf)), state, clusterResourceManager, Optional.empty());
>>>>>>> 7eb7079e

    ContainerAllocator allocator =
        (ContainerAllocator) getPrivateFieldFromCpm("containerAllocator", cpm).get(cpm);
    assertEquals(ContainerAllocator.class, allocator.getClass());
    // Asserts that samza exposed container configs is honored by allocator thread
    assertEquals(500, allocator.containerMemoryMb);
    assertEquals(5, allocator.containerNumCpuCores);

    conf.clear();
    conf.putAll(getConfigWithHostAffinity());
    conf.put("cluster-manager.container.memory.mb", "500");
    conf.put("cluster-manager.container.cpu.cores", "5");

    state = new SamzaApplicationState(getJobModelManager(1));
    callback = new MockClusterResourceManagerCallback();
    clusterResourceManager = new MockClusterResourceManager(callback, state);
    cpm = new ContainerProcessManager(
        new ClusterManagerConfig(new MapConfig(conf)),
        state,
        new MetricsRegistryMap(),
        clusterResourceManager,
        Optional.empty(),
        containerManager,
        mockLocalityManager
    );

    allocator =
        (ContainerAllocator) getPrivateFieldFromCpm("containerAllocator", cpm).get(cpm);
    assertEquals(ContainerAllocator.class, allocator.getClass());
    // Asserts that samza exposed container configs is honored by allocator thread
    assertEquals(500, allocator.containerMemoryMb);
    assertEquals(5, allocator.containerNumCpuCores);
  }

  @Test
  public void testOnInit() throws Exception {
    Config conf = getConfig();
    SamzaApplicationState state = new SamzaApplicationState(getJobModelManager(1));
    MockClusterResourceManagerCallback callback = new MockClusterResourceManagerCallback();
    ClusterResourceManager clusterResourceManager = new MockClusterResourceManager(callback, state);
    ClusterManagerConfig clusterManagerConfig = spy(new ClusterManagerConfig(conf));
    ContainerManager containerManager =
        buildContainerManager(containerPlacementMetadataStore, state, clusterResourceManager,
            clusterManagerConfig.getHostAffinityEnabled(), false);

    cpm = buildContainerProcessManager(clusterManagerConfig, state, clusterResourceManager, Optional.empty());

    MockContainerAllocatorWithoutHostAffinity allocator = new MockContainerAllocatorWithoutHostAffinity(
        clusterResourceManager,
        conf,
        state,
        containerManager);

    getPrivateFieldFromCpm("containerAllocator", cpm).set(cpm, allocator);
    CountDownLatch latch = new CountDownLatch(1);
    getPrivateFieldFromCpm("allocatorThread", cpm).set(cpm, new Thread() {
      public void run() {
        isRunning = true;
        latch.countDown();
      }
    });

    cpm.start();

    if (!latch.await(2, TimeUnit.SECONDS)) {
      Assert.fail("timed out waiting for the latch to expire");
    }

    // Verify Allocator thread has started running
    assertTrue(isRunning);

    // Verify the remaining state
    assertEquals(1, state.neededProcessors.get());
    assertEquals(1, allocator.requestedContainers);


  }

  @Test
  public void testOnShutdown() throws Exception {
    Config conf = getConfig();
    SamzaApplicationState state = new SamzaApplicationState(getJobModelManager(1));
    MockClusterResourceManagerCallback callback = new MockClusterResourceManagerCallback();
    MockClusterResourceManager clusterResourceManager = new MockClusterResourceManager(callback, state);
    ClusterManagerConfig clusterManagerConfig = spy(new ClusterManagerConfig(conf));

    cpm = buildContainerProcessManager(clusterManagerConfig, state, clusterResourceManager, Optional.empty());
    cpm.start();

    Thread allocatorThread = (Thread) getPrivateFieldFromCpm("allocatorThread", cpm).get(cpm);
    assertTrue(allocatorThread.isAlive());

    cpm.stop();

    assertFalse(allocatorThread.isAlive());
  }

  /**
   * Test Container Process Manager should stop when all containers finish
   */
  @Test
  public void testCpmShouldStopWhenContainersFinish() throws Exception {
    Config conf = getConfig();
    SamzaApplicationState state = new SamzaApplicationState(getJobModelManager(1));
    MockClusterResourceManagerCallback callback = new MockClusterResourceManagerCallback();
    MockClusterResourceManager clusterResourceManager = new MockClusterResourceManager(callback, state);
    ClusterManagerConfig clusterManagerConfig = spy(new ClusterManagerConfig(conf));
    ContainerManager containerManager =
        buildContainerManager(containerPlacementMetadataStore, state, clusterResourceManager,
            clusterManagerConfig.getHostAffinityEnabled(), false);

    MockContainerAllocatorWithoutHostAffinity allocator = new MockContainerAllocatorWithoutHostAffinity(
        clusterResourceManager,
        conf,
        state,
        containerManager);

    cpm = spy(buildContainerProcessManager(clusterManagerConfig, state, clusterResourceManager, Optional.of(allocator)));

    // start triggers a request
    cpm.start();

    assertFalse(cpm.shouldShutdown());
    assertEquals(1, allocator.getContainerRequestState().numPendingRequests());
    assertEquals(0, allocator.getContainerRequestState().numDelayedRequests());

    SamzaResource container = new SamzaResource(1, 1024, "host1", "id0");
    cpm.onResourceAllocated(container);

    // Allow container to run and update state

    if (!allocator.awaitContainersStart(1, 2, TimeUnit.SECONDS)) {
      fail("timed out waiting for the containers to start");
    }
    cpm.onStreamProcessorLaunchSuccess(container);
    assertFalse(cpm.shouldShutdown());

    cpm.onResourceCompleted(new SamzaResourceStatus("id0", "diagnostics", SamzaResourceStatus.SUCCESS));
    verify(cpm, never()).onResourceCompletedWithUnknownStatus(any(SamzaResourceStatus.class), anyString(), anyString(), anyInt());
    assertTrue(cpm.shouldShutdown());
  }


  /**
   * Test Container Process Manager should request a new container when a task fails with unknown exit code
   * When host-affinity is not enabled, it will always request for ANY_HOST
   */
  @Test
  public void testNewContainerRequestedOnFailureWithUnknownCode() throws Exception {
    Config conf = getConfig();
    SamzaApplicationState state = new SamzaApplicationState(getJobModelManager(1));
    MockClusterResourceManagerCallback callback = new MockClusterResourceManagerCallback();
    MockClusterResourceManager clusterResourceManager = new MockClusterResourceManager(callback, state);
    ClusterManagerConfig clusterManagerConfig = spy(new ClusterManagerConfig(conf));
    ContainerManager containerManager =
        buildContainerManager(containerPlacementMetadataStore, state, clusterResourceManager,
            clusterManagerConfig.getHostAffinityEnabled(), false);

    MockContainerAllocatorWithoutHostAffinity allocator = new MockContainerAllocatorWithoutHostAffinity(
        clusterResourceManager,
        conf,
        state,
        containerManager);

    cpm = spy(buildContainerProcessManager(clusterManagerConfig, state, clusterResourceManager, Optional.of(allocator)));

    // start triggers a request
    cpm.start();

    verify(clusterManagerConfig, never()).getContainerPreferredHostLastRetryDelayMs();
    verify(cpm, never()).onResourceCompletedWithUnknownStatus(any(), anyString(), anyString(), anyInt());
    assertFalse(cpm.shouldShutdown());
    assertEquals(1, allocator.getContainerRequestState().numPendingRequests());


    SamzaResource container = new SamzaResource(1, 1024, "host1", "id0");
    cpm.onResourceAllocated(container);

    // Allow container to run and update state
    if (!allocator.awaitContainersStart(1, 2, TimeUnit.SECONDS)) {
      fail("timed out waiting for the containers to start");
    }
    cpm.onStreamProcessorLaunchSuccess(container);
    // Create first container failure
    SamzaResourceStatus samzaResourceStatus = new SamzaResourceStatus(container.getContainerId(), "diagnostics", 1);
    cpm.onResourceCompleted(samzaResourceStatus);


    // The above failure should trigger a container request
    verify(cpm).onResourceCompletedWithUnknownStatus(eq(samzaResourceStatus), eq(container.getContainerId()), eq("0"), eq(1));
    verify(clusterManagerConfig, never()).getContainerPreferredHostLastRetryDelayMs();
    assertEquals(1, allocator.getContainerRequestState().numPendingRequests());
    assertEquals(ResourceRequestState.ANY_HOST, allocator.getContainerRequestState().peekPendingRequest().getPreferredHost());


    assertFalse(cpm.shouldShutdown());
    assertFalse(state.jobHealthy.get());
    assertEquals(2, clusterResourceManager.resourceRequests.size());
    assertEquals(0, clusterResourceManager.releasedResources.size());

    cpm.onResourceAllocated(container);

    // Allow container to run and update state
    if (!allocator.awaitContainersStart(1, 2, TimeUnit.SECONDS)) {
      fail("timed out waiting for the containers to start");
    }
    cpm.onStreamProcessorLaunchSuccess(container);
    assertTrue(state.jobHealthy.get());

    // Create a second failure
    cpm.onResourceCompleted(samzaResourceStatus);

    // The above failure should trigger a job shutdown because our retry count is set to 1
    verify(cpm, times(2)).onResourceCompletedWithUnknownStatus(eq(samzaResourceStatus), eq(container.getContainerId()), eq("0"), eq(1));
    verify(clusterManagerConfig, never()).getContainerPreferredHostLastRetryDelayMs();
    assertEquals(0, allocator.getContainerRequestState().numPendingRequests());
    assertEquals(2, clusterResourceManager.resourceRequests.size());
    assertEquals(0, clusterResourceManager.releasedResources.size());
    assertFalse(state.jobHealthy.get());
    assertTrue(cpm.shouldShutdown());
    assertEquals(SamzaApplicationState.SamzaAppStatus.FAILED, state.status);


  }

  /**
   * Test scenario where a container fails multiple times but failures are more than retryWindow apart without host affinity
   * @throws Exception
   */
  @Test
  public void testContainerRequestedRetriesExceedingWindowOnFailureWithUnknownCodeWithNoHostAffinity() throws Exception {
    testContainerRequestedRetriesExceedingWindowOnFailureWithUnknownCode(false, true);
    testContainerRequestedRetriesExceedingWindowOnFailureWithUnknownCode(false, false);
  }

  /**
   * Test scenario where a container fails multiple times but failures are more than retryWindow apart with host affinity
   * @throws Exception
   */
  @Test
  public void testContainerRequestedRetriesExceedingWindowOnFailureWithUnknownCodeWithHostAffinity() throws Exception {
    testContainerRequestedRetriesExceedingWindowOnFailureWithUnknownCode(true, true);
    testContainerRequestedRetriesExceedingWindowOnFailureWithUnknownCode(true, false);
  }

  private void testContainerRequestedRetriesExceedingWindowOnFailureWithUnknownCode(boolean withHostAffinity, boolean failAfterRetries) throws Exception {
    int maxRetries = 3;
    String processorId = "0";
    ClusterManagerConfig clusterManagerConfig = new ClusterManagerConfig(getConfigWithHostAffinityAndRetries(withHostAffinity, maxRetries, failAfterRetries));
    SamzaApplicationState state = new SamzaApplicationState(getJobModelManager(1));
    MockClusterResourceManagerCallback callback = new MockClusterResourceManagerCallback();
    MockClusterResourceManager clusterResourceManager = new MockClusterResourceManager(callback, state);
    ContainerManager containerManager =
        buildContainerManager(containerPlacementMetadataStore, state, clusterResourceManager,
            clusterManagerConfig.getHostAffinityEnabled(), false);

    MockContainerAllocatorWithoutHostAffinity allocator = new MockContainerAllocatorWithoutHostAffinity(
        clusterResourceManager,
        clusterManagerConfig,
        state,
        containerManager);

    cpm = buildContainerProcessManager(clusterManagerConfig, state, clusterResourceManager, Optional.of(allocator));

    // start triggers a request
    cpm.start();

    assertFalse(cpm.shouldShutdown());
    assertEquals(1, allocator.getContainerRequestState().numPendingRequests());

    SamzaResource container = new SamzaResource(1, 1024, "host1", "id0");
    cpm.onResourceAllocated(container);

    // Allow container to run and update state
    if (!allocator.awaitContainersStart(1, 2, TimeUnit.SECONDS)) {
      fail("timed out waiting for the containers to start");
    }
    cpm.onStreamProcessorLaunchSuccess(container);

    // Mock 2nd failure exceeding retry window.
    int longWindow = clusterManagerConfig.getContainerRetryWindowMs() + 10;
    cpm.getProcessorFailures().put(processorId, new ProcessorFailure(1, Instant.now().minusMillis(longWindow), Duration.ZERO));
    assertEquals(1, cpm.getProcessorFailures().get(processorId).getCount());
    cpm.onResourceCompleted(new SamzaResourceStatus(container.getContainerId(), "diagnostics", 1));
    assertEquals(false, cpm.getJobFailureCriteriaMet());
    assertEquals(1, cpm.getProcessorFailures().get(processorId).getCount());

    cpm.onResourceAllocated(container);

    // Allow container to run and update state
    if (!allocator.awaitContainersStart(1, 2, TimeUnit.SECONDS)) {
      fail("timed out waiting for the containers to start");
    }
    cpm.onStreamProcessorLaunchSuccess(container);

    // Mock 3rd failure exceeding retry window.
    cpm.getProcessorFailures().put(processorId, new ProcessorFailure(2, Instant.now().minusMillis(longWindow), Duration.ZERO));
    cpm.onResourceCompleted(new SamzaResourceStatus(container.getContainerId(), "diagnostics", 1));
    assertEquals(false, cpm.getJobFailureCriteriaMet());
    assertEquals(1, cpm.getProcessorFailures().get(processorId).getCount());

    cpm.onResourceAllocated(container);

    // Allow container to run and update state
    if (!allocator.awaitContainersStart(1, 2, TimeUnit.SECONDS)) {
      fail("timed out waiting for the containers to start");
    }
    cpm.onStreamProcessorLaunchSuccess(container);

    // Mock 4th failure exceeding retry window.
    cpm.getProcessorFailures().put(processorId, new ProcessorFailure(3, Instant.now().minusMillis(longWindow), Duration.ZERO));
    cpm.onResourceCompleted(new SamzaResourceStatus(container.getContainerId(), "diagnostics", 1));
    assertEquals(false, cpm.getJobFailureCriteriaMet());
    assertEquals(1, cpm.getProcessorFailures().get(processorId).getCount());


  }

  @Test
  public void testContainerRequestedRetriesNotExceedingWindowOnFailureWithUnknownCodeWithNoHostAffinity() throws Exception {
    testContainerRequestedRetriesNotExceedingWindowOnFailureWithUnknownCode(false, true);
    testContainerRequestedRetriesNotExceedingWindowOnFailureWithUnknownCode(false, false);
  }

  @Test
  public void testContainerRequestedRetriesNotExceedingWindowOnFailureWithUnknownCodeWithHostAffinity() throws Exception {
    testContainerRequestedRetriesNotExceedingWindowOnFailureWithUnknownCode(true, true);
    testContainerRequestedRetriesNotExceedingWindowOnFailureWithUnknownCode(true, false);
  }

  private void testContainerRequestedRetriesNotExceedingWindowOnFailureWithUnknownCode(boolean withHostAffinity, boolean failAfterRetries) throws Exception {
    int maxRetries = 3;
    String processorId = "0";
    ClusterManagerConfig clusterManagerConfig = new ClusterManagerConfig(getConfigWithHostAffinityAndRetries(withHostAffinity, maxRetries, failAfterRetries));
    SamzaApplicationState state = new SamzaApplicationState(getJobModelManager(1));
    MockClusterResourceManagerCallback callback = new MockClusterResourceManagerCallback();
    MockClusterResourceManager clusterResourceManager = new MockClusterResourceManager(callback, state);
    LocalityManager mockLocalityManager = mock(LocalityManager.class);

    if (withHostAffinity) {
      when(mockLocalityManager.readLocality())
          .thenReturn(new LocalityModel(ImmutableMap.of("0", new ProcessorLocality("0", "host1"))));
    } else {
      when(mockLocalityManager.readLocality())
          .thenReturn(new LocalityModel(new HashMap<>()));
    }

    ContainerManager containerManager =
        buildContainerManager(containerPlacementMetadataStore, state, clusterResourceManager,
            clusterManagerConfig.getHostAffinityEnabled(), false, mockLocalityManager);

    MockContainerAllocatorWithoutHostAffinity allocator = new MockContainerAllocatorWithoutHostAffinity(
        clusterResourceManager,
        clusterManagerConfig,
        state,
        containerManager);

<<<<<<< HEAD
    cpm = buildContainerProcessManager(clusterManagerConfig, state, clusterResourceManager, Optional.of(allocator));
=======
    ContainerProcessManager cpm =
        buildContainerProcessManager(clusterManagerConfig, state, clusterResourceManager, Optional.of(allocator), mockLocalityManager);
>>>>>>> 7eb7079e

    // start triggers a request
    cpm.start();

    assertFalse(cpm.shouldShutdown());
    assertEquals(1, allocator.getContainerRequestState().numPendingRequests());
    assertEquals(0, allocator.getContainerRequestState().numDelayedRequests());

    SamzaResource container = new SamzaResource(1, 1024, "host1", "id0");
    cpm.onResourceAllocated(container);

    // Allow container to run and update state
    if (!allocator.awaitContainersStart(1, 2, TimeUnit.SECONDS)) {
      fail("timed out waiting for the containers to start");
    }
    cpm.onStreamProcessorLaunchSuccess(container);

    // Mock 2nd failure not exceeding retry window.
    cpm.getProcessorFailures().put(processorId, new ProcessorFailure(1, Instant.now(), Duration.ZERO));
    cpm.onResourceCompleted(new SamzaResourceStatus(container.getContainerId(), "diagnostics", 1));
    assertEquals(false, cpm.getJobFailureCriteriaMet());
    assertEquals(2, cpm.getProcessorFailures().get(processorId).getCount());
    assertFalse(cpm.shouldShutdown());
    assertEquals(1, allocator.getContainerRequestState().numPendingRequests());
    assertEquals(0, allocator.getContainerRequestState().numDelayedRequests());

    cpm.onResourceAllocated(container);

    // Allow container to run and update state
    if (!allocator.awaitContainersStart(1, 2, TimeUnit.SECONDS)) {
      fail("timed out waiting for the containers to start");
    }
    cpm.onStreamProcessorLaunchSuccess(container);

    // Mock 3rd failure not exceeding retry window.
    cpm.getProcessorFailures().put(processorId, new ProcessorFailure(2, Instant.now(), Duration.ZERO));
    cpm.onResourceCompleted(new SamzaResourceStatus(container.getContainerId(), "diagnostics", 1));
    assertEquals(false, cpm.getJobFailureCriteriaMet());
    assertEquals(3, cpm.getProcessorFailures().get(processorId).getCount());
    assertFalse(cpm.shouldShutdown());

    if (withHostAffinity) {
      assertEquals(0, allocator.getContainerRequestState().numPendingRequests());
      assertEquals(1, allocator.getContainerRequestState().numDelayedRequests());
    } else {
      assertEquals(1, allocator.getContainerRequestState().numPendingRequests());
      assertEquals(0, allocator.getContainerRequestState().numDelayedRequests());
    }

    cpm.onResourceAllocated(container);

    if (withHostAffinity) {
      if (allocator.awaitContainersStart(1, 2, TimeUnit.SECONDS)) {
        // No delayed retry requests for there host affinity is disabled. Call back should return immediately.
        fail("Expecting a delayed request so allocator callback should have timed out waiting for a response.");
      }

      // For the sake of testing the mocked 4th failure below, send delayed requests now.
      SamzaResourceRequest request = allocator.getContainerRequestState().getDelayedRequestsQueue().poll();
      SamzaResourceRequest fastForwardRequest =
          new SamzaResourceRequest(request.getNumCores(), request.getMemoryMB(), request.getPreferredHost(), request.getProcessorId(), Instant.now().minusSeconds(1));
      allocator.getContainerRequestState().getDelayedRequestsQueue().add(fastForwardRequest);
      int numSent = allocator.getContainerRequestState().sendPendingDelayedResourceRequests();
      assertEquals(1, numSent);
      cpm.onResourceAllocated(container);
    }

    if (!allocator.awaitContainersStart(1, 2, TimeUnit.SECONDS)) {
      // No delayed retry requests for there host affinity is disabled. Call back should return immediately.
      fail("Timed out waiting for the containers to start");
    }

    cpm.onStreamProcessorLaunchSuccess(container);

    // Mock 4th failure not exceeding retry window.
    cpm.getProcessorFailures().put(processorId, new ProcessorFailure(3, Instant.now(), Duration.ZERO));
    cpm.onResourceCompleted(new SamzaResourceStatus(container.getContainerId(), "diagnostics", 1));
    assertEquals(failAfterRetries, cpm.getJobFailureCriteriaMet()); // expecting failed container
    assertEquals(3, cpm.getProcessorFailures().get(processorId).getCount()); // count won't update on failure
    if (failAfterRetries) {
      assertTrue(cpm.shouldShutdown());
    } else {
      assertFalse(cpm.shouldShutdown());
    }
    assertEquals(0, allocator.getContainerRequestState().numPendingRequests());
    assertEquals(0, allocator.getContainerRequestState().numDelayedRequests());


  }

  @Test
  public void testInvalidNotificationsAreIgnored() throws Exception {
    Config conf = getConfig();

    SamzaApplicationState state = new SamzaApplicationState(getJobModelManager(1));
    MockClusterResourceManagerCallback callback = new MockClusterResourceManagerCallback();
    MockClusterResourceManager clusterResourceManager = new MockClusterResourceManager(callback, state);
    ClusterManagerConfig clusterManagerConfig = spy(new ClusterManagerConfig(conf));
    ContainerManager containerManager =
        buildContainerManager(containerPlacementMetadataStore, state, clusterResourceManager,
            clusterManagerConfig.getHostAffinityEnabled(), false);

    MockContainerAllocatorWithoutHostAffinity allocator = new MockContainerAllocatorWithoutHostAffinity(
        clusterResourceManager,
        conf,
        state,
        containerManager);

    cpm = spy(buildContainerProcessManager(clusterManagerConfig, state, clusterResourceManager, Optional.of(allocator)));

    // Start the task clusterResourceManager
    cpm.start();

    SamzaResource container = new SamzaResource(1, 1000, "host1", "id1");
    cpm.onResourceAllocated(container);

    // Allow container to run and update state
    if (!allocator.awaitContainersStart(1, 2, TimeUnit.SECONDS)) {
      fail("timed out waiting for the containers to start");
    }

    // Create container failure - with ContainerExitStatus.DISKS_FAILED
    cpm.onResourceCompleted(new SamzaResourceStatus("invalidContainerID", "Disk failure", SamzaResourceStatus.DISK_FAIL));
    verify(cpm, never()).onResourceCompletedWithUnknownStatus(any(SamzaResourceStatus.class), anyString(), anyString(), anyInt());

    // The above failure should not trigger any container requests, since it is for an invalid container ID
    assertEquals(0, allocator.getContainerRequestState().numPendingRequests());
    assertFalse(cpm.shouldShutdown());
    assertTrue(state.jobHealthy.get());
    assertEquals(state.redundantNotifications.get(), 1);
  }

  @Test
  public void testRerequestOnAnyHostIfContainerStartFails() throws Exception {
    SamzaApplicationState state = new SamzaApplicationState(getJobModelManager(1));
    Map<String, String> configMap = new HashMap<>();
    configMap.putAll(getConfig());
    MockClusterResourceManagerCallback callback = new MockClusterResourceManagerCallback();
    MockClusterResourceManager clusterResourceManager = new MockClusterResourceManager(callback, state);
    LocalityManager mockLocalityManager = mock(LocalityManager.class);
    when(mockLocalityManager.readLocality())
        .thenReturn(new LocalityModel(ImmutableMap.of("0", new ProcessorLocality("1", "host1"))));
    ContainerManager containerManager = buildContainerManager(containerPlacementMetadataStore, state, clusterResourceManager,
        Boolean.valueOf(config.get(ClusterManagerConfig.HOST_AFFINITY_ENABLED)), false, mockLocalityManager);

    MockContainerAllocatorWithoutHostAffinity allocator = new MockContainerAllocatorWithoutHostAffinity(
        clusterResourceManager,
        new MapConfig(config),
        state,
        containerManager);

    ContainerProcessManager manager =
        new ContainerProcessManager(new ClusterManagerConfig(config), state, new MetricsRegistryMap(), clusterResourceManager,
            Optional.of(allocator), containerManager, mockLocalityManager);

    manager.start();
    SamzaResource resource = new SamzaResource(1, 1024, "host1", "resource-1");
    state.pendingProcessors.put("1", resource);
    Assert.assertEquals(clusterResourceManager.resourceRequests.size(), 1);
    manager.onStreamProcessorLaunchFailure(resource, new Exception("cannot launch container!"));
    Assert.assertEquals(clusterResourceManager.resourceRequests.size(), 2);
    Assert.assertEquals(clusterResourceManager.resourceRequests.get(1).getHost(), ResourceRequestState.ANY_HOST);
  }

  @Test
  public void testAllBufferedResourcesAreUtilized() throws Exception {
    Map<String, String> config = new HashMap<>();
    config.putAll(getConfigWithHostAffinity());
    config.put("job.container.count", "2");
    config.put("cluster-manager.container.retry.count", "2");
    config.put("cluster-manager.container.request.timeout.ms", "10000");
    Config cfg = new MapConfig(config);
    // 1. Request two containers on hosts - host1 and host2
    SamzaApplicationState state = new SamzaApplicationState(getJobModelManager(2));
    MockClusterResourceManagerCallback callback = new MockClusterResourceManagerCallback();
    MockClusterResourceManager clusterResourceManager = new MockClusterResourceManager(callback, state);
    LocalityManager mockLocalityManager = mock(LocalityManager.class);
    when(mockLocalityManager.readLocality())
        .thenReturn(new LocalityModel(ImmutableMap.of("0", new ProcessorLocality("0", "host1"), "1", new ProcessorLocality("1", "host2"))));
    ContainerManager containerManager = buildContainerManager(containerPlacementMetadataStore, state, clusterResourceManager,
        Boolean.parseBoolean(config.get(ClusterManagerConfig.HOST_AFFINITY_ENABLED)), false, mockLocalityManager);

    MockContainerAllocatorWithHostAffinity allocator = new MockContainerAllocatorWithHostAffinity(
        clusterResourceManager,
        cfg,
        state,
        containerManager);

<<<<<<< HEAD
    cpm = spy(buildContainerProcessManager(new ClusterManagerConfig(cfg), state, clusterResourceManager, Optional.of(allocator)));
=======
    ContainerProcessManager cpm =
        spy(buildContainerProcessManager(new ClusterManagerConfig(cfg), state, clusterResourceManager, Optional.of(allocator), mockLocalityManager));
>>>>>>> 7eb7079e

    cpm.start();
    assertFalse(cpm.shouldShutdown());
    // 2. When the task manager starts, there should have been a pending request on host1 and host2
    assertEquals(2, allocator.getContainerRequestState().numPendingRequests());

    // 3. Allocate an extra resource on host1 and no resource on host2 yet.
    SamzaResource resource1 = new SamzaResource(1, 1000, "host1", "id1");
    SamzaResource resource2 = new SamzaResource(1, 1000, "host1", "id2");
    cpm.onResourceAllocated(resource1);
    cpm.onResourceAllocated(resource2);

    // 4. Wait for the container to start on host1 and immediately fail
    if (!allocator.awaitContainersStart(1, 2, TimeUnit.SECONDS)) {
      fail("timed out waiting for the containers to start");
    }
    cpm.onStreamProcessorLaunchSuccess(resource1);
    assertEquals("host2", allocator.getContainerRequestState().peekPendingRequest().getPreferredHost());
    assertEquals(1, allocator.getContainerRequestState().numPendingRequests());

    cpm.onResourceCompleted(new SamzaResourceStatus(resource1.getContainerId(), "App Error", 1));
    verify(cpm).onResourceCompletedWithUnknownStatus(any(SamzaResourceStatus.class), anyString(), anyString(), anyInt());
    assertEquals(2, allocator.getContainerRequestState().numPendingRequests());

    assertFalse(cpm.shouldShutdown());
    assertFalse(state.jobHealthy.get());
    assertEquals(3, clusterResourceManager.resourceRequests.size());
    assertEquals(0, clusterResourceManager.releasedResources.size());

    // 5. Do not allocate any further resource on host1, and verify that the re-run of the container on host1 uses the
    // previously allocated extra resource
    SamzaResource resource3 = new SamzaResource(1, 1000, "host2", "id3");
    cpm.onResourceAllocated(resource3);

    if (!allocator.awaitContainersStart(2, 2, TimeUnit.SECONDS)) {
      fail("timed out waiting for the containers to start");
    }
    cpm.onStreamProcessorLaunchSuccess(resource2);
    cpm.onStreamProcessorLaunchSuccess(resource3);

    assertTrue(state.jobHealthy.get());
  }

  @Test
  public void testDuplicateNotificationsDoNotAffectJobHealth() throws Exception {
    Config conf = getConfig();

    Map<String, String> config = new HashMap<>();
    config.putAll(getConfig());
    SamzaApplicationState state = new SamzaApplicationState(getJobModelManager(1));
    MockClusterResourceManagerCallback callback = new MockClusterResourceManagerCallback();
    MockClusterResourceManager clusterResourceManager = new MockClusterResourceManager(callback, state);
    ClusterManagerConfig clusterManagerConfig = spy(new ClusterManagerConfig(new MapConfig(conf)));
    ContainerManager containerManager =
        buildContainerManager(containerPlacementMetadataStore, state, clusterResourceManager,
            clusterManagerConfig.getHostAffinityEnabled(), false);

    MockContainerAllocatorWithoutHostAffinity allocator = new MockContainerAllocatorWithoutHostAffinity(
        clusterResourceManager,
        conf,
        state,
        containerManager);

    cpm = spy(buildContainerProcessManager(clusterManagerConfig, state, clusterResourceManager, Optional.of(allocator)));

    // Start the task manager
    cpm.start();
    assertFalse(cpm.shouldShutdown());
    assertEquals(1, allocator.getContainerRequestState().numPendingRequests());

    SamzaResource container1 = new SamzaResource(1, 1000, "host1", "id1");
    cpm.onResourceAllocated(container1);

    // Allow container to run and update state
    if (!allocator.awaitContainersStart(1, 2, TimeUnit.SECONDS)) {
      fail("timed out waiting for the containers to start");
    }
    cpm.onStreamProcessorLaunchSuccess(container1);
    assertEquals(0, allocator.getContainerRequestState().numPendingRequests());

    // Create container failure - with ContainerExitStatus.DISKS_FAILED
    cpm.onResourceCompleted(new SamzaResourceStatus(container1.getContainerId(), "Disk failure", SamzaResourceStatus.DISK_FAIL));
    verify(cpm, never()).onResourceCompletedWithUnknownStatus(any(SamzaResourceStatus.class), anyString(), anyString(), anyInt());

    // The above failure should trigger a container request
    assertEquals(1, allocator.getContainerRequestState().numPendingRequests());
    assertFalse(cpm.shouldShutdown());
    assertFalse(state.jobHealthy.get());
    assertEquals(2, clusterResourceManager.resourceRequests.size());
    assertEquals(0, clusterResourceManager.releasedResources.size());
    assertEquals(ResourceRequestState.ANY_HOST, allocator.getContainerRequestState().peekPendingRequest().getPreferredHost());

    SamzaResource container2 = new SamzaResource(1, 1000, "host1", "id2");
    cpm.onResourceAllocated(container2);

    // Allow container to run and update state
    if (!allocator.awaitContainersStart(1, 2, TimeUnit.SECONDS)) {
      fail("timed out waiting for the containers to start");
    }
    cpm.onStreamProcessorLaunchSuccess(container2);

    assertTrue(state.jobHealthy.get());

    // Simulate a duplicate notification for container 1 with a different exit code
    cpm.onResourceCompleted(new SamzaResourceStatus(container1.getContainerId(), "Disk failure", SamzaResourceStatus.PREEMPTED));
    verify(cpm, never()).onResourceCompletedWithUnknownStatus(any(SamzaResourceStatus.class), anyString(), anyString(), anyInt());
    // assert that a duplicate notification does not change metrics (including job health)
    assertEquals(state.redundantNotifications.get(), 1);
    assertEquals(2, clusterResourceManager.resourceRequests.size());
    assertEquals(0, clusterResourceManager.releasedResources.size());
    assertTrue(state.jobHealthy.get());
  }

  /**
   * Test AM requests a new container when a task fails
   * Error codes with same behavior - Disk failure, preemption and aborted
   */
  @Test
  public void testNewContainerRequestedOnFailureWithKnownCode() throws Exception {
    Config conf = getConfig();

    Map<String, String> config = new HashMap<>();
    config.putAll(getConfig());
    SamzaApplicationState state = new SamzaApplicationState(getJobModelManager(1));
    MockClusterResourceManagerCallback callback = new MockClusterResourceManagerCallback();
    MockClusterResourceManager clusterResourceManager = new MockClusterResourceManager(callback, state);
    ClusterManagerConfig clusterManagerConfig = spy(new ClusterManagerConfig(new MapConfig(config)));
    ContainerManager containerManager =
        buildContainerManager(containerPlacementMetadataStore, state, clusterResourceManager,
            clusterManagerConfig.getHostAffinityEnabled(), false);

    MockContainerAllocatorWithoutHostAffinity allocator = new MockContainerAllocatorWithoutHostAffinity(
        clusterResourceManager,
        conf,
        state,
        containerManager);

    cpm = spy(buildContainerProcessManager(clusterManagerConfig, state, clusterResourceManager, Optional.of(allocator)));

    // Start the task clusterResourceManager
    cpm.start();
    assertFalse(cpm.shouldShutdown());
    assertEquals(1, allocator.getContainerRequestState().numPendingRequests());

    SamzaResource container1 = new SamzaResource(1, 1000, "host1", "id1");
    cpm.onResourceAllocated(container1);

    // Allow container to run and update state
    if (!allocator.awaitContainersStart(1, 2, TimeUnit.SECONDS)) {
      fail("timed out waiting for the containers to start");
    }
    assertEquals(0, allocator.getContainerRequestState().numPendingRequests());
    cpm.onStreamProcessorLaunchSuccess(container1);
    // Create container failure - with ContainerExitStatus.DISKS_FAILED
    SamzaResourceStatus resourceStatusOnAppError = new SamzaResourceStatus(container1.getContainerId(), "App error", 1);
    cpm.onResourceCompleted(resourceStatusOnAppError);
    verify(cpm).onResourceCompletedWithUnknownStatus(eq(resourceStatusOnAppError), anyString(), anyString(), anyInt());

    // The above failure should trigger a container request
    assertEquals(1, allocator.getContainerRequestState().numPendingRequests());
    assertFalse(cpm.shouldShutdown());
    assertFalse(state.jobHealthy.get());
    assertEquals(2, clusterResourceManager.resourceRequests.size());
    assertEquals(0, clusterResourceManager.releasedResources.size());
    assertEquals(ResourceRequestState.ANY_HOST, allocator.getContainerRequestState().peekPendingRequest().getPreferredHost());

    SamzaResource container2 = new SamzaResource(1, 1000, "host1", "id2");
    cpm.onResourceAllocated(container2);

    // Allow container to run and update state
    if (!allocator.awaitContainersStart(1, 2, TimeUnit.SECONDS)) {
      fail("timed out waiting for the containers to start");
    }
    cpm.onStreamProcessorLaunchSuccess(container2);

    // Create container failure - with ContainerExitStatus.PREEMPTED
    SamzaResourceStatus resourceStatusOnPreemption =
        new SamzaResourceStatus(container2.getContainerId(), "Preemption", SamzaResourceStatus.PREEMPTED);
    cpm.onResourceCompleted(resourceStatusOnPreemption);
    verify(cpm, never()).onResourceCompletedWithUnknownStatus(eq(resourceStatusOnPreemption), anyString(), anyString(), anyInt());
    assertEquals(3, clusterResourceManager.resourceRequests.size());

    // The above failure should trigger a container request
    assertEquals(1, allocator.getContainerRequestState().numPendingRequests());
    assertFalse(cpm.shouldShutdown());
    assertFalse(state.jobHealthy.get());
    assertEquals(ResourceRequestState.ANY_HOST, allocator.getContainerRequestState().peekPendingRequest().getPreferredHost());
    SamzaResource container3 = new SamzaResource(1, 1000, "host1", "id3");
    cpm.onResourceAllocated(container3);

    // Allow container to run and update state
    if (!allocator.awaitContainersStart(1, 2, TimeUnit.SECONDS)) {
      fail("timed out waiting for the containers to start");
    }
    cpm.onStreamProcessorLaunchSuccess(container3);

    // Create container failure - with ContainerExitStatus.ABORTED
    SamzaResourceStatus resourceStatusOnAborted =
        new SamzaResourceStatus(container3.getContainerId(), "Aborted", SamzaResourceStatus.ABORTED);
    cpm.onResourceCompleted(resourceStatusOnAborted);
    verify(cpm, never()).onResourceCompletedWithUnknownStatus(eq(resourceStatusOnAborted), anyString(), anyString(), anyInt());

    // The above failure should trigger a container request
    assertEquals(1, allocator.getContainerRequestState().numPendingRequests());
    assertEquals(4, clusterResourceManager.resourceRequests.size());
    assertEquals(0, clusterResourceManager.releasedResources.size());
    assertFalse(cpm.shouldShutdown());
    assertFalse(state.jobHealthy.get());
    assertEquals(ResourceRequestState.ANY_HOST, allocator.getContainerRequestState().peekPendingRequest().getPreferredHost());
  }

  @After
  public void teardown() {
    if (cpm != null) {
      cpm.stop();
    }
    server.stop();
    containerPlacementMetadataStore.stop();
    coordinatorStreamStore.close();
  }

  private ContainerManager buildContainerManager(ContainerPlacementMetadataStore containerPlacementMetadataStore,
      SamzaApplicationState samzaApplicationState, ClusterResourceManager clusterResourceManager,
      boolean hostAffinityEnabled, boolean standByEnabled) {
    LocalityManager mockLocalityManager = mock(LocalityManager.class);
    when(mockLocalityManager.readLocality()).thenReturn(new LocalityModel(new HashMap<>()));
    return buildContainerManager(containerPlacementMetadataStore, samzaApplicationState, clusterResourceManager,
        hostAffinityEnabled, standByEnabled, mockLocalityManager);
  }

  private ContainerManager buildContainerManager(ContainerPlacementMetadataStore containerPlacementMetadataStore,
      SamzaApplicationState samzaApplicationState, ClusterResourceManager clusterResourceManager,
      boolean hostAffinityEnabled, boolean standByEnabled, LocalityManager localityManager) {
    return new ContainerManager(containerPlacementMetadataStore, samzaApplicationState, clusterResourceManager,
        hostAffinityEnabled, standByEnabled, localityManager);
  }
  private ContainerProcessManager buildContainerProcessManager(ClusterManagerConfig clusterManagerConfig, SamzaApplicationState state,
      ClusterResourceManager clusterResourceManager, Optional<ContainerAllocator> allocator) {
    LocalityManager mockLocalityManager = mock(LocalityManager.class);
    when(mockLocalityManager.readLocality()).thenReturn(new LocalityModel(new HashMap<>()));
    return buildContainerProcessManager(clusterManagerConfig, state, clusterResourceManager, allocator, mockLocalityManager);
  }

  private ContainerProcessManager buildContainerProcessManager(ClusterManagerConfig clusterManagerConfig, SamzaApplicationState state,
      ClusterResourceManager clusterResourceManager, Optional<ContainerAllocator> allocator, LocalityManager localityManager) {
    return new ContainerProcessManager(clusterManagerConfig, state, new MetricsRegistryMap(), clusterResourceManager,
        allocator, buildContainerManager(containerPlacementMetadataStore, state, clusterResourceManager,
        clusterManagerConfig.getHostAffinityEnabled(), false, localityManager), localityManager);
  }
}<|MERGE_RESOLUTION|>--- conflicted
+++ resolved
@@ -146,14 +146,9 @@
     when(mockLocalityManager.readLocality())
         .thenReturn(new LocalityModel(ImmutableMap.of("0", new ProcessorLocality("0", "host1"))));
     ContainerManager containerManager =
-<<<<<<< HEAD
-        new ContainerManager(containerPlacementMetadataStore, state, clusterResourceManager, true, false);
-    cpm = buildContainerProcessManager(new ClusterManagerConfig(new MapConfig(conf)), state, clusterResourceManager, Optional.empty());
-=======
         buildContainerManager(containerPlacementMetadataStore, state, clusterResourceManager, true, false, mockLocalityManager);
     ContainerProcessManager cpm =
         buildContainerProcessManager(new ClusterManagerConfig(new MapConfig(conf)), state, clusterResourceManager, Optional.empty());
->>>>>>> 7eb7079e
 
     ContainerAllocator allocator =
         (ContainerAllocator) getPrivateFieldFromCpm("containerAllocator", cpm).get(cpm);
@@ -511,12 +506,8 @@
         state,
         containerManager);
 
-<<<<<<< HEAD
-    cpm = buildContainerProcessManager(clusterManagerConfig, state, clusterResourceManager, Optional.of(allocator));
-=======
     ContainerProcessManager cpm =
         buildContainerProcessManager(clusterManagerConfig, state, clusterResourceManager, Optional.of(allocator), mockLocalityManager);
->>>>>>> 7eb7079e
 
     // start triggers a request
     cpm.start();
@@ -705,12 +696,8 @@
         state,
         containerManager);
 
-<<<<<<< HEAD
-    cpm = spy(buildContainerProcessManager(new ClusterManagerConfig(cfg), state, clusterResourceManager, Optional.of(allocator)));
-=======
     ContainerProcessManager cpm =
         spy(buildContainerProcessManager(new ClusterManagerConfig(cfg), state, clusterResourceManager, Optional.of(allocator), mockLocalityManager));
->>>>>>> 7eb7079e
 
     cpm.start();
     assertFalse(cpm.shouldShutdown());
