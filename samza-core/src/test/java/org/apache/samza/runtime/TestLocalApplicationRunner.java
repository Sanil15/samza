--- conflicted
+++ resolved
@@ -19,9 +19,6 @@
 
 package org.apache.samza.runtime;
 
-<<<<<<< HEAD
-import java.util.Set;
-=======
 import com.google.common.collect.ImmutableList;
 import java.lang.reflect.Field;
 import java.util.Collections;
@@ -29,7 +26,7 @@
 import java.util.List;
 import java.util.Map;
 import java.util.stream.Collectors;
->>>>>>> fb39a514
+import java.util.Set;
 import org.apache.samza.application.StreamApplication;
 import org.apache.samza.config.ApplicationConfig;
 import org.apache.samza.config.JobConfig;
@@ -328,12 +325,10 @@
     assertEquals(spy.status(app), ApplicationStatus.UnsuccessfulFinish);
   }
 
-<<<<<<< HEAD
   public static Set<StreamProcessor> getProcessors(LocalApplicationRunner runner) {
     return runner.getProcessors();
   }
 
-=======
   /**
    * A test case to verify if the plan results in different hash if there is change in topological sort order.
    * Note: the overall JOB PLAN remains the same outside the scope of intermediate streams the sake of these test cases.
@@ -403,5 +398,4 @@
     return String.format(STREAM_SPEC_JSON_FORMAT, streamSpec.getId(), streamSpec.getId(), streamSpec.getSystemName(),
         streamSpec.getPhysicalName());
   }
->>>>>>> fb39a514
 }