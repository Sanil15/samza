---
layout: page
title: Hello Samza
---
<!--
   Licensed to the Apache Software Foundation (ASF) under one or more
   contributor license agreements.  See the NOTICE file distributed with
   this work for additional information regarding copyright ownership.
   The ASF licenses this file to You under the Apache License, Version 2.0
   (the "License"); you may not use this file except in compliance with
   the License.  You may obtain a copy of the License at

       http://www.apache.org/licenses/LICENSE-2.0

   Unless required by applicable law or agreed to in writing, software
   distributed under the License is distributed on an "AS IS" BASIS,
   WITHOUT WARRANTIES OR CONDITIONS OF ANY KIND, either express or implied.
   See the License for the specific language governing permissions and
   limitations under the License.
-->
The [hello-samza](https://github.com/apache/samza-hello-samza) project is a stand-alone project designed to help you run your first Samza job.

### Get the Code

Check out the hello-samza project:

{% highlight bash %}
git clone https://git.apache.org/samza-hello-samza.git hello-samza
cd hello-samza
git checkout latest
{% endhighlight %}

This project contains everything you'll need to run your first Samza jobs.

### Start a Grid

A Samza grid usually comprises three different systems: [YARN](http://hadoop.apache.org/docs/current/hadoop-yarn/hadoop-yarn-site/YARN.html), [Kafka](http://kafka.apache.org/), and [ZooKeeper](http://zookeeper.apache.org/). The hello-samza project comes with a script called "grid" to help you setup these systems. Start by running:

{% highlight bash %}
bin/grid bootstrap
{% endhighlight %}

This command will download, install, and start ZooKeeper, Kafka, and YARN. It will also check out the latest version of Samza and build it. All package files will be put in a sub-directory called "deploy" inside hello-samza's root folder.

If you get a complaint that JAVA_HOME is not set, then you'll need to set it to the path where Java is installed on your system.

Once the grid command completes, you can verify that YARN is up and running by going to [http://localhost:8088](http://localhost:8088). This is the YARN UI.

### Build a Samza Job Package

Before you can run a Samza job, you need to build a package for it. This package is what YARN uses to deploy your jobs on the grid.

NOTE: if you are building from the latest branch of hello-samza project, make sure that you run the following step from your local Samza project first:

{% highlight bash %}
./gradlew publishToMavenLocal
{% endhighlight %}

Then, you can continue w/ the following command in hello-samza project:

{% highlight bash %}
mvn clean package
mkdir -p deploy/samza
<<<<<<< HEAD
tar -xvf ./target/hello-samza-0.10.0-dist.tar.gz -C deploy/samza
=======
tar -xvf ./target/hello-samza-0.10.1-SNAPSHOT-dist.tar.gz -C deploy/samza
>>>>>>> fc303e55
{% endhighlight %}

### Run a Samza Job

After you've built your Samza package, you can start a job on the grid using the run-job.sh script.

{% highlight bash %}
deploy/samza/bin/run-job.sh --config-factory=org.apache.samza.config.factories.PropertiesConfigFactory --config-path=file://$PWD/deploy/samza/config/wikipedia-feed.properties
{% endhighlight %}

The job will consume a feed of real-time edits from Wikipedia, and produce them to a Kafka topic called "wikipedia-raw". Give the job a minute to startup, and then tail the Kafka topic:

{% highlight bash %}
deploy/kafka/bin/kafka-console-consumer.sh  --zookeeper localhost:2181 --topic wikipedia-raw
{% endhighlight %}

Pretty neat, right? Now, check out the YARN UI again ([http://localhost:8088](http://localhost:8088)). This time around, you'll see your Samza job is running!

If you can not see any output from Kafka consumer, you may have connection problem. Check [here](../../../learn/tutorials/{{site.version}}/run-hello-samza-without-internet.html).

### Generate Wikipedia Statistics

Let's calculate some statistics based on the messages in the wikipedia-raw topic. Start two more jobs:

{% highlight bash %}
deploy/samza/bin/run-job.sh --config-factory=org.apache.samza.config.factories.PropertiesConfigFactory --config-path=file://$PWD/deploy/samza/config/wikipedia-parser.properties
deploy/samza/bin/run-job.sh --config-factory=org.apache.samza.config.factories.PropertiesConfigFactory --config-path=file://$PWD/deploy/samza/config/wikipedia-stats.properties
{% endhighlight %}

The first job (wikipedia-parser) parses the messages in wikipedia-raw, and extracts information about the size of the edit, who made the change, etc. You can take a look at its output with:

{% highlight bash %}
deploy/kafka/bin/kafka-console-consumer.sh  --zookeeper localhost:2181 --topic wikipedia-edits
{% endhighlight %}

The last job (wikipedia-stats) reads messages from the wikipedia-edits topic, and calculates counts, every ten seconds, for all edits that were made during that window. It outputs these counts to the wikipedia-stats topic.

{% highlight bash %}
deploy/kafka/bin/kafka-console-consumer.sh  --zookeeper localhost:2181 --topic wikipedia-stats
{% endhighlight %}

The messages in the stats topic look like this:

{% highlight json %}
{"is-talk":2,"bytes-added":5276,"edits":13,"unique-titles":13}
{"is-bot-edit":1,"is-talk":3,"bytes-added":4211,"edits":30,"unique-titles":30,"is-unpatrolled":1,"is-new":2,"is-minor":7}
{"bytes-added":3180,"edits":19,"unique-titles":19,"is-unpatrolled":1,"is-new":1,"is-minor":3}
{"bytes-added":2218,"edits":18,"unique-titles":18,"is-unpatrolled":2,"is-new":2,"is-minor":3}
{% endhighlight %}

If you check the YARN UI, again, you'll see that all three jobs are now listed.

### Shutdown

After you're done, you can clean everything up using the same grid script.

{% highlight bash %}
bin/grid stop all
{% endhighlight %}

Congratulations! You've now setup a local grid that includes YARN, Kafka, and ZooKeeper, and run a Samza job on it. Next up, check out the [Background](/learn/documentation/{{site.version}}/introduction/background.html) and [API Overview](/learn/documentation/{{site.version}}/api/overview.html) pages.<|MERGE_RESOLUTION|>--- conflicted
+++ resolved
@@ -61,11 +61,7 @@
 {% highlight bash %}
 mvn clean package
 mkdir -p deploy/samza
-<<<<<<< HEAD
-tar -xvf ./target/hello-samza-0.10.0-dist.tar.gz -C deploy/samza
-=======
 tar -xvf ./target/hello-samza-0.10.1-SNAPSHOT-dist.tar.gz -C deploy/samza
->>>>>>> fc303e55
 {% endhighlight %}
 
 ### Run a Samza Job
