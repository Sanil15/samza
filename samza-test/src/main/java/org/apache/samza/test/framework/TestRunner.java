/*
 * Licensed to the Apache Software Foundation (ASF) under one
 * or more contributor license agreements.  See the NOTICE file
 * distributed with this work for additional information
 * regarding copyright ownership.  The ASF licenses this file
 * to you under the Apache License, Version 2.0 (the
 * "License"); you may not use this file except in compliance
 * with the License.  You may obtain a copy of the License at
 *
 *   http://www.apache.org/licenses/LICENSE-2.0
 *
 * Unless required by applicable law or agreed to in writing,
 * software distributed under the License is distributed on an
 * "AS IS" BASIS, WITHOUT WARRANTIES OR CONDITIONS OF ANY
 * KIND, either express or implied.  See the License for the
 * specific language governing permissions and limitations
 * under the License.
 */

package org.apache.samza.test.framework;

import com.google.common.base.Preconditions;
import java.time.Duration;
import java.util.HashMap;
import java.util.HashSet;
import java.util.LinkedList;
import java.util.List;
import java.util.Map;
import java.util.Set;
import java.util.stream.Collectors;
import org.apache.commons.lang.RandomStringUtils;
import org.apache.commons.lang.exception.ExceptionUtils;
import org.apache.samza.SamzaException;
import org.apache.samza.application.LegacyTaskApplication;
import org.apache.samza.application.SamzaApplication;
<<<<<<< HEAD
import org.apache.samza.application.StreamApplication;
import org.apache.samza.config.ClusterManagerConfig;
=======
>>>>>>> 11471672
import org.apache.samza.config.Config;
import org.apache.samza.config.InMemorySystemConfig;
import org.apache.samza.config.JobConfig;
import org.apache.samza.config.JobCoordinatorConfig;
import org.apache.samza.config.MapConfig;
import org.apache.samza.config.TaskConfig;
import org.apache.samza.container.grouper.task.SingleContainerGrouperFactory;
import org.apache.samza.job.ApplicationStatus;
import org.apache.samza.operators.KV;
import org.apache.samza.runtime.LocalApplicationRunner;
import org.apache.samza.standalone.PassthroughCoordinationUtilsFactory;
import org.apache.samza.standalone.PassthroughJobCoordinatorFactory;
import org.apache.samza.system.EndOfStreamMessage;
import org.apache.samza.system.IncomingMessageEnvelope;
import org.apache.samza.system.OutgoingMessageEnvelope;
import org.apache.samza.system.StreamSpec;
import org.apache.samza.system.SystemConsumer;
import org.apache.samza.system.SystemFactory;
import org.apache.samza.system.SystemProducer;
import org.apache.samza.system.SystemStream;
import org.apache.samza.system.SystemStreamMetadata;
import org.apache.samza.system.SystemStreamPartition;
import org.apache.samza.system.inmemory.InMemorySystemFactory;
import org.apache.samza.task.AsyncStreamTask;
import org.apache.samza.task.StreamTask;
import org.apache.samza.test.framework.system.InMemoryInputDescriptor;
import org.apache.samza.test.framework.system.InMemoryOutputDescriptor;
import org.apache.samza.test.framework.system.InMemorySystemDescriptor;
import org.junit.Assert;

/**
 * TestRunner provides APIs to set up integration tests for a Samza application.
 * Running mode for test is Single container mode
 * Test sets following configuration for the application
 *
 * The following configs are set by default
 *  <ol>
 *    <li>"job.coordination.utils.factory" = {@link PassthroughCoordinationUtilsFactory}</li>
 *    <li>"job.coordination.factory" = {@link PassthroughJobCoordinatorFactory}</li>
 *    <li>"task.name.grouper.factory" = {@link SingleContainerGrouperFactory}</li>
 *    <li>"job.name" = "test-samza"</li>
 *    <li>"processor.id" = "1"</li>
 *    <li>"job.default.system" = {@code JOB_DEFAULT_SYSTEM}</li>
 *    <li>"job.host-affinity.enabled" = "false"</li>
 *  </ol>
 *
 */
public class TestRunner {
  private static final String JOB_DEFAULT_SYSTEM = "default-samza-system";
  private static final String JOB_NAME = "samza-test";

  private Map<String, String> configs;
  private SamzaApplication app;
  /*
   * inMemoryScope is a unique global key per TestRunner, this key when configured with {@link InMemorySystemDescriptor}
   * provides an isolated state to run with in memory system
   */
  private String inMemoryScope;

  private TestRunner() {
    this.configs = new HashMap<>();
    this.inMemoryScope = RandomStringUtils.random(10, true, true);
    configs.put(JobConfig.JOB_NAME(), JOB_NAME);
    configs.put(JobConfig.PROCESSOR_ID(), "1");
    configs.put(JobCoordinatorConfig.JOB_COORDINATION_UTILS_FACTORY, PassthroughCoordinationUtilsFactory.class.getName());
    configs.put(JobCoordinatorConfig.JOB_COORDINATOR_FACTORY, PassthroughJobCoordinatorFactory.class.getName());
    configs.put(TaskConfig.GROUPER_FACTORY(), SingleContainerGrouperFactory.class.getName());
    addConfig(JobConfig.JOB_DEFAULT_SYSTEM(), JOB_DEFAULT_SYSTEM);
    // This is important because Table Api enables host affinity by default for RocksDb
    addConfig(ClusterManagerConfig.CLUSTER_MANAGER_HOST_AFFINITY_ENABLED, Boolean.FALSE.toString());
    addConfig(InMemorySystemConfig.INMEMORY_SCOPE, inMemoryScope);
    addConfig(new InMemorySystemDescriptor(JOB_DEFAULT_SYSTEM).withInMemoryScope(inMemoryScope).toConfig());
  }

  /**
   * Constructs a new {@link TestRunner} from following components
<<<<<<< HEAD
   * @param taskClass class containing Samza job logic extending either {@link StreamTask} or {@link AsyncStreamTask}
=======
   * @param taskClass containing Samza job logic extending either {@link StreamTask} or {@link AsyncStreamTask}
>>>>>>> 11471672
   */
  private TestRunner(Class taskClass) {
    this();
    Preconditions.checkNotNull(taskClass);
    configs.put(TaskConfig.TASK_CLASS(), taskClass.getName());
    this.app = new LegacyTaskApplication(taskClass.getName());
  }

  /**
   * Constructs a new {@link TestRunner} from following components
   * @param app a {@link SamzaApplication}
   */
  private TestRunner(SamzaApplication app) {
    this();
    Preconditions.checkNotNull(app);
    this.app = app;
  }

  /**
   * Creates an instance of {@link TestRunner} for Low Level Samza Api
   * @param taskClass samza job extending either {@link StreamTask} or {@link AsyncStreamTask}
   * @return this {@link TestRunner}
   */
  public static TestRunner of(Class taskClass) {
    Preconditions.checkNotNull(taskClass);
    Preconditions.checkState(
        StreamTask.class.isAssignableFrom(taskClass) || AsyncStreamTask.class.isAssignableFrom(taskClass));
    return new TestRunner(taskClass);
  }

  /**
   * Creates an instance of {@link TestRunner} for a {@link SamzaApplication}
   * @param app a {@link SamzaApplication}
   * @return this {@link TestRunner}
   */
  public static TestRunner of(SamzaApplication app) {
    Preconditions.checkNotNull(app);
    return new TestRunner(app);
  }

  /**
   * Adds a config to Samza application. This config takes precedence over default configs and descriptor generated configs
   *
   * @param key of the config
   * @param value of the config
   * @return this {@link TestRunner}
   */
  public TestRunner addConfig(String key, String value) {
    Preconditions.checkNotNull(key);
    Preconditions.checkNotNull(value);
    String configPrefix = String.format(JobConfig.CONFIG_OVERRIDE_JOBS_PREFIX(), getJobNameAndId());
    configs.put(String.format("%s%s", configPrefix, key), value);
    return this;
  }

  /**
   * Only adds a config from {@code config} to samza job {@code configs} if they dont exist in it.
   * @param config configs for the application
   * @return this {@link TestRunner}
   */
  public TestRunner addConfig(Map<String, String> config) {
    Preconditions.checkNotNull(config);
    String configPrefix = String.format(JobConfig.CONFIG_OVERRIDE_JOBS_PREFIX(), getJobNameAndId());
    config.forEach((key, value) -> this.configs.put(String.format("%s%s", configPrefix, key), value));
    return this;
  }

  /**
   * Adds the provided input stream with mock data to the test application.
   *
   * @param descriptor describes the stream that is supposed to be input to Samza application
   * @param messages messages used to initialize the single partition stream
   * @param <StreamMessageType> a message with null key or a KV {@link org.apache.samza.operators.KV}.
   *                            key of KV represents key of {@link org.apache.samza.system.IncomingMessageEnvelope} or
   *                           {@link org.apache.samza.system.OutgoingMessageEnvelope} and value is message
   * @return this {@link TestRunner}
   */
  public <StreamMessageType> TestRunner addInputStream(InMemoryInputDescriptor descriptor,
      List<StreamMessageType> messages) {
    Preconditions.checkNotNull(descriptor, messages);
    Map<Integer, Iterable<StreamMessageType>> partitionData = new HashMap<Integer, Iterable<StreamMessageType>>();
    partitionData.put(0, messages);
    initializeInMemoryInputStream(descriptor, partitionData);
    return this;
  }

  private String getJobNameAndId() {
    return String.format("%s-%s", JOB_NAME, configs.getOrDefault(JobConfig.JOB_ID(), "1"));
  }

  /**
   * Adds the provided input stream with mock data to the test application. Default configs and user added configs have
   * a higher precedence over system and stream descriptor generated configs.
   * @param descriptor describes the stream that is supposed to be input to Samza application
   * @param messages map whose key is partitionId and value is messages in the partition
   * @param <StreamMessageType> message with null key or a KV {@link org.apache.samza.operators.KV}.
   *                           A key of which represents key of {@link org.apache.samza.system.IncomingMessageEnvelope} or
   *                           {@link org.apache.samza.system.OutgoingMessageEnvelope} and value is message
   * @return this {@link TestRunner}
   */
  public <StreamMessageType> TestRunner addInputStream(InMemoryInputDescriptor descriptor,
      Map<Integer, ? extends Iterable<StreamMessageType>> messages) {
    Preconditions.checkNotNull(descriptor, messages);
    Map<Integer, Iterable<StreamMessageType>> partitionData = new HashMap<Integer, Iterable<StreamMessageType>>();
    partitionData.putAll(messages);
    initializeInMemoryInputStream(descriptor, partitionData);
    return this;
  }

  /**
   * Adds the provided output stream to the test application. Default configs and user added configs have a higher
   * precedence over system and stream descriptor generated configs.
   * @param streamDescriptor describes the stream that is supposed to be output for the Samza application
   * @param partitionCount partition count of output stream
   * @return this {@link TestRunner}
   */
  public TestRunner addOutputStream(InMemoryOutputDescriptor<?> streamDescriptor, int partitionCount) {
    Preconditions.checkNotNull(streamDescriptor);
    Preconditions.checkState(partitionCount >= 1);
    InMemorySystemDescriptor imsd = (InMemorySystemDescriptor) streamDescriptor.getSystemDescriptor();
    imsd.withInMemoryScope(this.inMemoryScope);
    Config config = new MapConfig(streamDescriptor.toConfig(), streamDescriptor.getSystemDescriptor().toConfig());
    InMemorySystemFactory factory = new InMemorySystemFactory();
    String physicalName = (String) streamDescriptor.getPhysicalName().orElse(streamDescriptor.getStreamId());
    StreamSpec spec = new StreamSpec(streamDescriptor.getStreamId(), physicalName, streamDescriptor.getSystemName(),
        partitionCount);
    factory
        .getAdmin(streamDescriptor.getSystemName(), config)
        .createStream(spec);
    addConfig(streamDescriptor.toConfig());
    addConfig(streamDescriptor.getSystemDescriptor().toConfig());
    return this;
  }

  /**
   * Run the application with the specified timeout
   *
   * @param timeout time to wait for the application to finish. This timeout does not include
   *                input stream initialization time or the assertion time over output streams. This timeout just accounts
   *                for time that samza job takes run. Timeout must be greater than 0.
   * @throws SamzaException if Samza job fails with exception and returns UnsuccessfulFinish as the statuscode
   */
  public void run(Duration timeout) {
    Preconditions.checkState(app != null,
        "TestRunner should run for Low Level Task api or High Level Application Api");
    Preconditions.checkState(!timeout.isZero() || !timeout.isNegative(), "Timeouts should be positive");
    final LocalApplicationRunner runner = new LocalApplicationRunner(app, new MapConfig(configs));
    runner.run();
    boolean timedOut = !runner.waitForFinish(timeout);
    Assert.assertFalse("Timed out waiting for application to finish", timedOut);
    ApplicationStatus status = runner.status();
    if (status.getStatusCode() == ApplicationStatus.StatusCode.UnsuccessfulFinish) {
      throw new SamzaException(ExceptionUtils.getStackTrace(status.getThrowable()));
    }
  }

  /**
   * Gets the contents of the output stream represented by {@code outputDescriptor} after {@link TestRunner#run(Duration)}
   * has completed
   *
   * @param outputDescriptor describes the stream to be consumed
   * @param timeout timeout for consumption of stream in Ms
   * @param <StreamMessageType> type of message
   *
   * @return a map whose key is {@code partitionId} and value is messages in partition
   * @throws SamzaException Thrown when a poll is incomplete
   */
  public static <StreamMessageType> Map<Integer, List<StreamMessageType>> consumeStream(
      InMemoryOutputDescriptor outputDescriptor, Duration timeout) throws SamzaException {
    Preconditions.checkNotNull(outputDescriptor);
    String streamId = outputDescriptor.getStreamId();
    String systemName = outputDescriptor.getSystemName();
    Set<SystemStreamPartition> ssps = new HashSet<>();
    Set<String> streamIds = new HashSet<>();
    streamIds.add(streamId);
    SystemFactory factory = new InMemorySystemFactory();
    Config config = new MapConfig(outputDescriptor.toConfig(), outputDescriptor.getSystemDescriptor().toConfig());
    Map<String, SystemStreamMetadata> metadata = factory.getAdmin(systemName, config).getSystemStreamMetadata(streamIds);
    SystemConsumer consumer = factory.getConsumer(systemName, config, null);
    String name = (String) outputDescriptor.getPhysicalName().orElse(streamId);
    metadata.get(name).getSystemStreamPartitionMetadata().keySet().forEach(partition -> {
        SystemStreamPartition temp = new SystemStreamPartition(systemName, streamId, partition);
        ssps.add(temp);
        consumer.register(temp, "0");
      });

    long t = System.currentTimeMillis();
    Map<SystemStreamPartition, List<IncomingMessageEnvelope>> output = new HashMap<>();
    HashSet<SystemStreamPartition> didNotReachEndOfStream = new HashSet<>(ssps);
    while (System.currentTimeMillis() < t + timeout.toMillis()) {
      Map<SystemStreamPartition, List<IncomingMessageEnvelope>> currentState = null;
      try {
        currentState = consumer.poll(ssps, 10);
      } catch (InterruptedException e) {
        throw new SamzaException("Timed out while consuming stream \n" + e.getMessage());
      }
      for (Map.Entry<SystemStreamPartition, List<IncomingMessageEnvelope>> entry : currentState.entrySet()) {
        SystemStreamPartition ssp = entry.getKey();
        output.computeIfAbsent(ssp, k -> new LinkedList<IncomingMessageEnvelope>());
        List<IncomingMessageEnvelope> currentBuffer = entry.getValue();
        Integer totalMessagesToFetch = Integer.valueOf(metadata.get(outputDescriptor.getStreamId())
            .getSystemStreamPartitionMetadata()
            .get(ssp.getPartition())
            .getNewestOffset());
        if (output.get(ssp).size() + currentBuffer.size() == totalMessagesToFetch) {
          didNotReachEndOfStream.remove(entry.getKey());
          ssps.remove(entry.getKey());
        }
        output.get(ssp).addAll(currentBuffer);
      }
      if (didNotReachEndOfStream.isEmpty()) {
        break;
      }
    }

    if (!didNotReachEndOfStream.isEmpty()) {
      throw new IllegalStateException("Could not poll for all system stream partitions");
    }

    return output.entrySet()
        .stream()
        .collect(Collectors.toMap(entry -> entry.getKey().getPartition().getPartitionId(),
            entry -> entry.getValue().stream().map(e -> (StreamMessageType) e.getMessage()).collect(Collectors.toList())));
  }

  /**
   * Creates an in memory stream with {@link InMemorySystemFactory} and feeds its partition with stream of messages
   * @param partitonData key of the map represents partitionId and value represents
   *                 messages in the partition
   * @param descriptor describes a stream to initialize with the in memory system
   */
  private <StreamMessageType> void initializeInMemoryInputStream(InMemoryInputDescriptor<?> descriptor,
      Map<Integer, Iterable<StreamMessageType>> partitonData) {
    String systemName = descriptor.getSystemName();
    String streamName = (String) descriptor.getPhysicalName().orElse(descriptor.getStreamId());
    if (configs.containsKey(TaskConfig.INPUT_STREAMS())) {
      configs.put(TaskConfig.INPUT_STREAMS(),
          configs.get(TaskConfig.INPUT_STREAMS()).concat("," + systemName + "." + streamName));
    } else {
      configs.put(TaskConfig.INPUT_STREAMS(), systemName + "." + streamName);
    }
    InMemorySystemDescriptor imsd = (InMemorySystemDescriptor) descriptor.getSystemDescriptor();
    imsd.withInMemoryScope(this.inMemoryScope);
    addConfig(descriptor.toConfig());
    addConfig(descriptor.getSystemDescriptor().toConfig());
    StreamSpec spec = new StreamSpec(descriptor.getStreamId(), streamName, systemName, partitonData.size());
    SystemFactory factory = new InMemorySystemFactory();
    Config config = new MapConfig(descriptor.toConfig(), descriptor.getSystemDescriptor().toConfig());
    factory.getAdmin(systemName, config).createStream(spec);
    SystemProducer producer = factory.getProducer(systemName, config, null);
    SystemStream sysStream = new SystemStream(systemName, streamName);
    partitonData.forEach((partitionId, partition) -> {
        partition.forEach(e -> {
            Object key = e instanceof KV ? ((KV) e).getKey() : null;
            Object value = e instanceof KV ? ((KV) e).getValue() : e;
            producer.send(systemName, new OutgoingMessageEnvelope(sysStream, Integer.valueOf(partitionId), key, value));
          });
        producer.send(systemName, new OutgoingMessageEnvelope(sysStream, Integer.valueOf(partitionId), null,
            new EndOfStreamMessage(null)));
      });
  }
}<|MERGE_RESOLUTION|>--- conflicted
+++ resolved
@@ -33,11 +33,7 @@
 import org.apache.samza.SamzaException;
 import org.apache.samza.application.LegacyTaskApplication;
 import org.apache.samza.application.SamzaApplication;
-<<<<<<< HEAD
-import org.apache.samza.application.StreamApplication;
 import org.apache.samza.config.ClusterManagerConfig;
-=======
->>>>>>> 11471672
 import org.apache.samza.config.Config;
 import org.apache.samza.config.InMemorySystemConfig;
 import org.apache.samza.config.JobConfig;
@@ -114,11 +110,7 @@
 
   /**
    * Constructs a new {@link TestRunner} from following components
-<<<<<<< HEAD
-   * @param taskClass class containing Samza job logic extending either {@link StreamTask} or {@link AsyncStreamTask}
-=======
    * @param taskClass containing Samza job logic extending either {@link StreamTask} or {@link AsyncStreamTask}
->>>>>>> 11471672
    */
   private TestRunner(Class taskClass) {
     this();
