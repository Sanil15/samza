--- conflicted
+++ resolved
@@ -34,11 +34,7 @@
 import org.apache.samza.application.LegacyTaskApplication;
 import org.apache.samza.application.SamzaApplication;
 import org.apache.samza.application.StreamApplication;
-<<<<<<< HEAD
-import org.apache.samza.application.TaskApplication;
 import org.apache.samza.config.ClusterManagerConfig;
-=======
->>>>>>> 66d6c5d0
 import org.apache.samza.config.Config;
 import org.apache.samza.config.InMemorySystemConfig;
 import org.apache.samza.config.JobConfig;
@@ -111,7 +107,7 @@
     // This is important because Table Api enables host affinity by default for RocksDb
     addConfig(ClusterManagerConfig.CLUSTER_MANAGER_HOST_AFFINITY_ENABLED, Boolean.FALSE.toString());
     addConfig(InMemorySystemConfig.INMEMORY_SCOPE, inMemoryScope);
-    new InMemorySystemDescriptor(JOB_DEFAULT_SYSTEM).toConfig().forEach(this.configs::putIfAbsent);
+    addConfig(new InMemorySystemDescriptor(JOB_DEFAULT_SYSTEM).withInMemoryScope(inMemoryScope).toConfig());
   }
 
   /**
@@ -167,46 +163,20 @@
   public TestRunner addConfig(String key, String value) {
     Preconditions.checkNotNull(key);
     Preconditions.checkNotNull(value);
-    String configKeyPrefix = String.format(JobConfig.CONFIG_JOB_PREFIX(), JOB_NAME);
-    configs.put(String.format("%s%s", configKeyPrefix, key), value);
-    return this;
-  }
-
-  /**
-<<<<<<< HEAD
-   * Adds {@code config} to Samza application. These configs takes precedence over default configs
-   * and descriptor generated configs
-   *
-   * @param config configuration for samza application
+    String configPrefix = String.format(JobConfig.CONFIG_OVERRIDE_JOBS_PREFIX(), getJobNameAndId());
+    configs.put(String.format("%s%s", configPrefix, key), value);
+    return this;
+  }
+
+  /**
+   * Only adds a config from {@code config} to samza job {@code configs} if they dont exist in it.
+   * @param config configs for the application
    * @return this {@link TestRunner}
    */
   public TestRunner addConfig(Map<String, String> config) {
     Preconditions.checkNotNull(config);
-    config.forEach((key, value) -> addConfig(key, value));
-=======
-   * Only adds a config from {@code config} to samza job {@code configs} if they dont exist in it.
-   * @param config configs for the application
-   * @return this {@link TestRunner}
-   */
-  public TestRunner addConfigs(Map<String, String> config, String configPrefix) {
-    Preconditions.checkNotNull(config);
-    config.forEach((key, value) -> this.configs.putIfAbsent(String.format("%s%s", configPrefix, key), value));
-    return this;
-  }
-
-  /**
-   * Adds a config to {@code configs} if its not already present. Overrides a config value for which key is already
-   * exisiting in {@code configs}
-   * @param key key of the config
-   * @param value value of the config
-   * @return this {@link TestRunner}
-   */
-  public TestRunner addOverrideConfig(String key, String value) {
-    Preconditions.checkNotNull(key);
-    Preconditions.checkNotNull(value);
-    String configKeyPrefix = String.format(JobConfig.CONFIG_OVERRIDE_JOBS_PREFIX(), getJobNameAndId());
-    configs.put(String.format("%s%s", configKeyPrefix, key), value);
->>>>>>> 66d6c5d0
+    String configPrefix = String.format(JobConfig.CONFIG_OVERRIDE_JOBS_PREFIX(), getJobNameAndId());
+    config.forEach((key, value) -> this.configs.put(String.format("%s%s", configPrefix, key), value));
     return this;
   }
 
@@ -272,8 +242,8 @@
     factory
         .getAdmin(streamDescriptor.getSystemName(), config)
         .createStream(spec);
-    streamDescriptor.toConfig().forEach(this.configs::putIfAbsent);
-    ((Map<String, String>) streamDescriptor.getSystemDescriptor().toConfig()).forEach(this.configs::putIfAbsent);
+    addConfig(streamDescriptor.toConfig());
+    addConfig(streamDescriptor.getSystemDescriptor().toConfig());
     return this;
   }
 
@@ -386,13 +356,8 @@
     }
     InMemorySystemDescriptor imsd = (InMemorySystemDescriptor) descriptor.getSystemDescriptor();
     imsd.withInMemoryScope(this.inMemoryScope);
-<<<<<<< HEAD
-    descriptor.toConfig().forEach(this.configs::putIfAbsent);
-    ((Map<String, String>) descriptor.getSystemDescriptor().toConfig()).forEach(this.configs::putIfAbsent);
-=======
-    addConfigs(descriptor.toConfig());
-    addConfigs(descriptor.getSystemDescriptor().toConfig(), String.format(JobConfig.CONFIG_OVERRIDE_JOBS_PREFIX(), getJobNameAndId()));
->>>>>>> 66d6c5d0
+    addConfig(descriptor.toConfig());
+    addConfig(descriptor.getSystemDescriptor().toConfig());
     StreamSpec spec = new StreamSpec(descriptor.getStreamId(), streamName, systemName, partitonData.size());
     SystemFactory factory = new InMemorySystemFactory();
     Config config = new MapConfig(descriptor.toConfig(), descriptor.getSystemDescriptor().toConfig());
