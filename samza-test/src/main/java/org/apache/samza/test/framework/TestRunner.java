/*
 * Licensed to the Apache Software Foundation (ASF) under one
 * or more contributor license agreements.  See the NOTICE file
 * distributed with this work for additional information
 * regarding copyright ownership.  The ASF licenses this file
 * to you under the Apache License, Version 2.0 (the
 * "License"); you may not use this file except in compliance
 * with the License.  You may obtain a copy of the License at
 *
 *   http://www.apache.org/licenses/LICENSE-2.0
 *
 * Unless required by applicable law or agreed to in writing,
 * software distributed under the License is distributed on an
 * "AS IS" BASIS, WITHOUT WARRANTIES OR CONDITIONS OF ANY
 * KIND, either express or implied.  See the License for the
 * specific language governing permissions and limitations
 * under the License.
 */

package org.apache.samza.test.framework;

import com.google.common.base.Preconditions;
import java.io.File;
import java.io.IOException;
import java.nio.file.FileSystems;
import java.nio.file.Files;
import java.nio.file.Path;
import java.nio.file.Paths;
import java.time.Duration;
import java.util.Comparator;
import java.util.HashMap;
import java.util.HashSet;
import java.util.LinkedList;
import java.util.List;
import java.util.Map;
import java.util.Set;
import java.util.stream.Collectors;
import org.apache.commons.lang.RandomStringUtils;
import org.apache.commons.lang.exception.ExceptionUtils;
import org.apache.samza.SamzaException;
import org.apache.samza.application.LegacyTaskApplication;
import org.apache.samza.application.SamzaApplication;
import org.apache.samza.config.ClusterManagerConfig;
import org.apache.samza.config.Config;
import org.apache.samza.config.InMemorySystemConfig;
import org.apache.samza.config.JobConfig;
import org.apache.samza.config.JobCoordinatorConfig;
import org.apache.samza.config.MapConfig;
import org.apache.samza.config.TaskConfig;
import org.apache.samza.container.grouper.task.SingleContainerGrouperFactory;
import org.apache.samza.job.ApplicationStatus;
import org.apache.samza.operators.KV;
import org.apache.samza.runtime.LocalApplicationRunner;
import org.apache.samza.standalone.PassthroughJobCoordinatorFactory;
import org.apache.samza.system.EndOfStreamMessage;
import org.apache.samza.system.IncomingMessageEnvelope;
import org.apache.samza.system.OutgoingMessageEnvelope;
import org.apache.samza.system.StreamSpec;
import org.apache.samza.system.SystemConsumer;
import org.apache.samza.system.SystemFactory;
import org.apache.samza.system.SystemProducer;
import org.apache.samza.system.SystemStream;
import org.apache.samza.system.SystemStreamMetadata;
import org.apache.samza.system.SystemStreamPartition;
import org.apache.samza.system.inmemory.InMemorySystemFactory;
import org.apache.samza.task.AsyncStreamTask;
import org.apache.samza.task.StreamTask;
import org.apache.samza.test.framework.system.InMemoryInputDescriptor;
import org.apache.samza.test.framework.system.InMemoryOutputDescriptor;
import org.apache.samza.test.framework.system.InMemorySystemDescriptor;
import org.junit.Assert;

/**
 * TestRunner provides APIs to set up integration tests for a Samza application.
 * Running mode for test is Single container mode
 * Test sets following configuration for the application
 *
 * The following configs are set by default
 *  <ol>
 *    <li>"job.coordination.factory" = {@link PassthroughJobCoordinatorFactory}</li>
 *    <li>"task.name.grouper.factory" = {@link SingleContainerGrouperFactory}</li>
 *    <li>"job.name" = "test-samza"</li>
 *    <li>"processor.id" = "1"</li>
 *    <li>"job.default.system" = {@code JOB_DEFAULT_SYSTEM}</li>
 *    <li>"job.host-affinity.enabled" = "false"</li>
 *  </ol>
 *
 */
public class TestRunner {
  private static final String JOB_DEFAULT_SYSTEM = "default-samza-system";
  private static final String JOB_NAME = "samza-test";

  private Map<String, String> configs;
  private SamzaApplication app;
  /*
   * inMemoryScope is a unique global key per TestRunner, this key when configured with {@link InMemorySystemDescriptor}
   * provides an isolated state to run with in memory system
   */
  private String inMemoryScope;

  private TestRunner() {
    this.configs = new HashMap<>();
    this.inMemoryScope = RandomStringUtils.random(10, true, true);
    configs.put(JobConfig.JOB_NAME(), JOB_NAME);
    configs.put(JobConfig.PROCESSOR_ID(), "1");
<<<<<<< HEAD
    configs.put(JobCoordinatorConfig.JOB_COORDINATION_UTILS_FACTORY,
        PassthroughCoordinationUtilsFactory.class.getName());
=======
>>>>>>> e312bb55
    configs.put(JobCoordinatorConfig.JOB_COORDINATOR_FACTORY, PassthroughJobCoordinatorFactory.class.getName());
    configs.put(TaskConfig.GROUPER_FACTORY(), SingleContainerGrouperFactory.class.getName());
    // RockDb Tables if used needs this to be configured if no changelog is configured
    configs.put(JobConfig.JOB_NON_LOGGED_STORE_BASE_DIR(),
        FileSystems.getDefault().getPath(this.inMemoryScope).toAbsolutePath().toString() + File.separator);
    // SideInput Tables needs this to be configured for persisting data
    configs.put(JobConfig.JOB_LOGGED_STORE_BASE_DIR(),
        FileSystems.getDefault().getPath(this.inMemoryScope).toAbsolutePath().toString() + File.separator);
    addConfig(JobConfig.JOB_DEFAULT_SYSTEM(), JOB_DEFAULT_SYSTEM);
    // This is important because Table Api enables host affinity by default for RocksDb
    addConfig(ClusterManagerConfig.CLUSTER_MANAGER_HOST_AFFINITY_ENABLED, Boolean.FALSE.toString());
    addConfig(InMemorySystemConfig.INMEMORY_SCOPE, inMemoryScope);
    addConfig(new InMemorySystemDescriptor(JOB_DEFAULT_SYSTEM).withInMemoryScope(inMemoryScope).toConfig());
  }

  /**
   * Constructs a new {@link TestRunner} from following components
   * @param taskClass containing Samza job logic extending either {@link StreamTask} or {@link AsyncStreamTask}
   */
  private TestRunner(Class taskClass) {
    this();
    Preconditions.checkNotNull(taskClass);
    configs.put(TaskConfig.TASK_CLASS(), taskClass.getName());
    this.app = new LegacyTaskApplication(taskClass.getName());
  }

  /**
   * Constructs a new {@link TestRunner} from following components
   * @param app a {@link SamzaApplication}
   */
  private TestRunner(SamzaApplication app) {
    this();
    Preconditions.checkNotNull(app);
    this.app = app;
  }

  /**
   * Creates an instance of {@link TestRunner} for Low Level Samza Api
   * @param taskClass samza job extending either {@link StreamTask} or {@link AsyncStreamTask}
   * @return this {@link TestRunner}
   */
  public static TestRunner of(Class taskClass) {
    Preconditions.checkNotNull(taskClass);
    Preconditions.checkState(
        StreamTask.class.isAssignableFrom(taskClass) || AsyncStreamTask.class.isAssignableFrom(taskClass));
    return new TestRunner(taskClass);
  }

  /**
   * Creates an instance of {@link TestRunner} for a {@link SamzaApplication}
   * @param app a {@link SamzaApplication}
   * @return this {@link TestRunner}
   */
  public static TestRunner of(SamzaApplication app) {
    Preconditions.checkNotNull(app);
    return new TestRunner(app);
  }

  /**
   * Adds a config to Samza application. This config takes precedence over default configs and descriptor generated configs
   *
   * @param key of the config
   * @param value of the config
   * @return this {@link TestRunner}
   */
  public TestRunner addConfig(String key, String value) {
    Preconditions.checkNotNull(key);
    Preconditions.checkNotNull(value);
    String configPrefix = String.format(JobConfig.CONFIG_OVERRIDE_JOBS_PREFIX(), getJobNameAndId());
    configs.put(String.format("%s%s", configPrefix, key), value);
    return this;
  }

  /**
   * Only adds a config from {@code config} to samza job {@code configs} if they dont exist in it.
   * @param config configs for the application
   * @return this {@link TestRunner}
   */
  public TestRunner addConfig(Map<String, String> config) {
    Preconditions.checkNotNull(config);
    String configPrefix = String.format(JobConfig.CONFIG_OVERRIDE_JOBS_PREFIX(), getJobNameAndId());
    config.forEach((key, value) -> this.configs.put(String.format("%s%s", configPrefix, key), value));
    return this;
  }

  /**
   * Adds the provided input stream with mock data to the test application.
   *
   * @param descriptor describes the stream that is supposed to be input to Samza application
   * @param messages messages used to initialize the single partition stream
   * @param <StreamMessageType> a message with null key or a KV {@link org.apache.samza.operators.KV}.
   *                            key of KV represents key of {@link org.apache.samza.system.IncomingMessageEnvelope} or
   *                           {@link org.apache.samza.system.OutgoingMessageEnvelope} and value is message
   * @return this {@link TestRunner}
   */
  public <StreamMessageType> TestRunner addInputStream(InMemoryInputDescriptor descriptor,
      List<StreamMessageType> messages) {
    Preconditions.checkNotNull(descriptor, messages);
    Map<Integer, Iterable<StreamMessageType>> partitionData = new HashMap<Integer, Iterable<StreamMessageType>>();
    partitionData.put(0, messages);
    initializeInMemoryInputStream(descriptor, partitionData);
    return this;
  }

  private String getJobNameAndId() {
    return String.format("%s-%s", JOB_NAME, configs.getOrDefault(JobConfig.JOB_ID(), "1"));
  }

  /**
   * Adds the provided input stream with mock data to the test application. Default configs and user added configs have
   * a higher precedence over system and stream descriptor generated configs.
   * @param descriptor describes the stream that is supposed to be input to Samza application
   * @param messages map whose key is partitionId and value is messages in the partition
   * @param <StreamMessageType> message with null key or a KV {@link org.apache.samza.operators.KV}.
   *                           A key of which represents key of {@link org.apache.samza.system.IncomingMessageEnvelope} or
   *                           {@link org.apache.samza.system.OutgoingMessageEnvelope} and value is message
   * @return this {@link TestRunner}
   */
  public <StreamMessageType> TestRunner addInputStream(InMemoryInputDescriptor descriptor,
      Map<Integer, ? extends Iterable<StreamMessageType>> messages) {
    Preconditions.checkNotNull(descriptor, messages);
    Map<Integer, Iterable<StreamMessageType>> partitionData = new HashMap<Integer, Iterable<StreamMessageType>>();
    partitionData.putAll(messages);
    initializeInMemoryInputStream(descriptor, partitionData);
    return this;
  }

  /**
   * Adds the provided output stream to the test application. Default configs and user added configs have a higher
   * precedence over system and stream descriptor generated configs.
   * @param streamDescriptor describes the stream that is supposed to be output for the Samza application
   * @param partitionCount partition count of output stream
   * @return this {@link TestRunner}
   */
  public TestRunner addOutputStream(InMemoryOutputDescriptor<?> streamDescriptor, int partitionCount) {
    Preconditions.checkNotNull(streamDescriptor);
    Preconditions.checkState(partitionCount >= 1);
    InMemorySystemDescriptor imsd = (InMemorySystemDescriptor) streamDescriptor.getSystemDescriptor();
    imsd.withInMemoryScope(this.inMemoryScope);
    Config config = new MapConfig(streamDescriptor.toConfig(), streamDescriptor.getSystemDescriptor().toConfig());
    InMemorySystemFactory factory = new InMemorySystemFactory();
    String physicalName = (String) streamDescriptor.getPhysicalName().orElse(streamDescriptor.getStreamId());
    StreamSpec spec = new StreamSpec(streamDescriptor.getStreamId(), physicalName, streamDescriptor.getSystemName(),
        partitionCount);
    factory
        .getAdmin(streamDescriptor.getSystemName(), config)
        .createStream(spec);
    addConfig(streamDescriptor.toConfig());
    addConfig(streamDescriptor.getSystemDescriptor().toConfig());
    return this;
  }

  /**
   * Run the application with the specified timeout
   *
   * @param timeout time to wait for the application to finish. This timeout does not include
   *                input stream initialization time or the assertion time over output streams. This timeout just accounts
   *                for time that samza job takes run. Timeout must be greater than 0.
   * @throws SamzaException if Samza job fails with exception and returns UnsuccessfulFinish as the statuscode
   */
  public void run(Duration timeout) {
    Preconditions.checkState(app != null, "TestRunner should run for Low Level Task api or High Level Application Api");
    Preconditions.checkState(!timeout.isZero() || !timeout.isNegative(), "Timeouts should be positive");

    final LocalApplicationRunner runner = new LocalApplicationRunner(app, new MapConfig(configs));
    runner.run();
    boolean timedOut = !runner.waitForFinish(timeout);
    Assert.assertFalse("Timed out waiting for application to finish", timedOut);
    ApplicationStatus status = runner.status();
    if (status.getStatusCode() == ApplicationStatus.StatusCode.UnsuccessfulFinish) {
      throw new SamzaException(ExceptionUtils.getStackTrace(status.getThrowable()));
    }
    // Clean the state directory if any
    Path stateDir = Paths.get(configs.get(JobConfig.JOB_NON_LOGGED_STORE_BASE_DIR()));
    if (!Files.exists(stateDir)) return;
    try {
      Files.walk(stateDir).sorted(Comparator.reverseOrder()).map(Path::toFile).forEach(File::delete);
    } catch (IOException e) {
      throw new SamzaException("Could not delete the JOB_NON_LOGGED_STORE_BASE_DIR due to: \n" + e.getMessage());
    }
  }

  /**
   * Gets the contents of the output stream represented by {@code outputDescriptor} after {@link TestRunner#run(Duration)}
   * has completed
   *
   * @param outputDescriptor describes the stream to be consumed
   * @param timeout timeout for consumption of stream in Ms
   * @param <StreamMessageType> type of message
   *
   * @return a map whose key is {@code partitionId} and value is messages in partition
   * @throws SamzaException Thrown when a poll is incomplete
   */
  public static <StreamMessageType> Map<Integer, List<StreamMessageType>> consumeStream(
      InMemoryOutputDescriptor outputDescriptor, Duration timeout) throws SamzaException {
    Preconditions.checkNotNull(outputDescriptor);
    String streamId = outputDescriptor.getStreamId();
    String systemName = outputDescriptor.getSystemName();
    Set<SystemStreamPartition> ssps = new HashSet<>();
    Set<String> streamIds = new HashSet<>();
    streamIds.add(streamId);
    SystemFactory factory = new InMemorySystemFactory();
    Config config = new MapConfig(outputDescriptor.toConfig(), outputDescriptor.getSystemDescriptor().toConfig());
    Map<String, SystemStreamMetadata> metadata = factory.getAdmin(systemName, config).getSystemStreamMetadata(streamIds);
    SystemConsumer consumer = factory.getConsumer(systemName, config, null);
    String name = (String) outputDescriptor.getPhysicalName().orElse(streamId);
    metadata.get(name).getSystemStreamPartitionMetadata().keySet().forEach(partition -> {
        SystemStreamPartition temp = new SystemStreamPartition(systemName, streamId, partition);
        ssps.add(temp);
        consumer.register(temp, "0");
      });

    long t = System.currentTimeMillis();
    Map<SystemStreamPartition, List<IncomingMessageEnvelope>> output = new HashMap<>();
    HashSet<SystemStreamPartition> didNotReachEndOfStream = new HashSet<>(ssps);
    while (System.currentTimeMillis() < t + timeout.toMillis()) {
      Map<SystemStreamPartition, List<IncomingMessageEnvelope>> currentState = null;
      try {
        currentState = consumer.poll(ssps, 10);
      } catch (InterruptedException e) {
        throw new SamzaException("Timed out while consuming stream \n" + e.getMessage());
      }
      for (Map.Entry<SystemStreamPartition, List<IncomingMessageEnvelope>> entry : currentState.entrySet()) {
        SystemStreamPartition ssp = entry.getKey();
        output.computeIfAbsent(ssp, k -> new LinkedList<IncomingMessageEnvelope>());
        List<IncomingMessageEnvelope> currentBuffer = entry.getValue();
        Integer totalMessagesToFetch = Integer.valueOf(metadata.get(outputDescriptor.getStreamId())
            .getSystemStreamPartitionMetadata()
            .get(ssp.getPartition())
            .getNewestOffset());
        if (output.get(ssp).size() + currentBuffer.size() == totalMessagesToFetch) {
          didNotReachEndOfStream.remove(entry.getKey());
          ssps.remove(entry.getKey());
        }
        output.get(ssp).addAll(currentBuffer);
      }
      if (didNotReachEndOfStream.isEmpty()) {
        break;
      }
    }

    if (!didNotReachEndOfStream.isEmpty()) {
      throw new IllegalStateException("Could not poll for all system stream partitions");
    }

    return output.entrySet()
        .stream()
        .collect(Collectors.toMap(entry -> entry.getKey().getPartition().getPartitionId(),
            entry -> entry.getValue().stream().map(e -> (StreamMessageType) e.getMessage()).collect(Collectors.toList())));
  }

  /**
   * Creates an in memory stream with {@link InMemorySystemFactory} and feeds its partition with stream of messages
   * @param partitonData key of the map represents partitionId and value represents
   *                 messages in the partition
   * @param descriptor describes a stream to initialize with the in memory system
   */
  private <StreamMessageType> void initializeInMemoryInputStream(InMemoryInputDescriptor<?> descriptor,
      Map<Integer, Iterable<StreamMessageType>> partitonData) {
    String systemName = descriptor.getSystemName();
    String streamName = (String) descriptor.getPhysicalName().orElse(descriptor.getStreamId());
    if (configs.containsKey(TaskConfig.INPUT_STREAMS())) {
      configs.put(TaskConfig.INPUT_STREAMS(),
          configs.get(TaskConfig.INPUT_STREAMS()).concat("," + systemName + "." + streamName));
    } else {
      configs.put(TaskConfig.INPUT_STREAMS(), systemName + "." + streamName);
    }
    InMemorySystemDescriptor imsd = (InMemorySystemDescriptor) descriptor.getSystemDescriptor();
    imsd.withInMemoryScope(this.inMemoryScope);
    addConfig(descriptor.toConfig());
    addConfig(descriptor.getSystemDescriptor().toConfig());
    StreamSpec spec = new StreamSpec(descriptor.getStreamId(), streamName, systemName, partitonData.size());
    SystemFactory factory = new InMemorySystemFactory();
    Config config = new MapConfig(descriptor.toConfig(), descriptor.getSystemDescriptor().toConfig());
    factory.getAdmin(systemName, config).createStream(spec);
    SystemProducer producer = factory.getProducer(systemName, config, null);
    SystemStream sysStream = new SystemStream(systemName, streamName);
    partitonData.forEach((partitionId, partition) -> {
        partition.forEach(e -> {
            Object key = e instanceof KV ? ((KV) e).getKey() : null;
            Object value = e instanceof KV ? ((KV) e).getValue() : e;
            producer.send(systemName, new OutgoingMessageEnvelope(sysStream, Integer.valueOf(partitionId), key, value));
          });
        producer.send(systemName, new OutgoingMessageEnvelope(sysStream, Integer.valueOf(partitionId), null,
            new EndOfStreamMessage(null)));
      });
  }
}<|MERGE_RESOLUTION|>--- conflicted
+++ resolved
@@ -103,11 +103,6 @@
     this.inMemoryScope = RandomStringUtils.random(10, true, true);
     configs.put(JobConfig.JOB_NAME(), JOB_NAME);
     configs.put(JobConfig.PROCESSOR_ID(), "1");
-<<<<<<< HEAD
-    configs.put(JobCoordinatorConfig.JOB_COORDINATION_UTILS_FACTORY,
-        PassthroughCoordinationUtilsFactory.class.getName());
-=======
->>>>>>> e312bb55
     configs.put(JobCoordinatorConfig.JOB_COORDINATOR_FACTORY, PassthroughJobCoordinatorFactory.class.getName());
     configs.put(TaskConfig.GROUPER_FACTORY(), SingleContainerGrouperFactory.class.getName());
     // RockDb Tables if used needs this to be configured if no changelog is configured
